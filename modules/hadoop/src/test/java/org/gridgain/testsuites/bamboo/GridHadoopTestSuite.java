--- conflicted
+++ resolved
@@ -19,11 +19,7 @@
 public class GridHadoopTestSuite extends TestSuite {
     /** */
     private static Class<?> loadClass(Class<?> cls) throws ClassNotFoundException, GridException {
-<<<<<<< HEAD
-        GridHadoopClassLoader ldr = new GridHadoopClassLoader();
-=======
         GridHadoopClassLoader ldr = new GridHadoopClassLoader(null);
->>>>>>> e717a517
 
         return ldr.loadClassExplicitly(cls.getName());
     }
