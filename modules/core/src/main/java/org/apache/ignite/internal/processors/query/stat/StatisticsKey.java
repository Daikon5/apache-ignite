/*
 * Licensed to the Apache Software Foundation (ASF) under one or more
 * contributor license agreements.  See the NOTICE file distributed with
 * this work for additional information regarding copyright ownership.
 * The ASF licenses this file to You under the Apache License, Version 2.0
 * (the "License"); you may not use this file except in compliance with
 * the License.  You may obtain a copy of the License at
 *
 *      http://www.apache.org/licenses/LICENSE-2.0
 *
 * Unless required by applicable law or agreed to in writing, software
 * distributed under the License is distributed on an "AS IS" BASIS,
 * WITHOUT WARRANTIES OR CONDITIONS OF ANY KIND, either express or implied.
 * See the License for the specific language governing permissions and
 * limitations under the License.
 */
package org.apache.ignite.internal.processors.query.stat;

import java.io.Serializable;
import java.util.Objects;

/**
 * Key to collect statistics by.
 */
public class StatisticsKey implements Serializable {
    /** */
    private static final long serialVersionUID = 0L;

    /** Object schema. */
    private final String schema;

    /** Object name. */
    private final String obj;

    /**
     * Constructor.
     *
     * @param schema Object schema.
     * @param obj Object name.
     */
    public StatisticsKey(String schema, String obj) {
        assert obj != null;

        this.schema = schema;
        this.obj = obj;
    }

    /**
     * @return Schema name.
     */
    public String schema() {
        return schema;
    }

    /**
     * @return Object name.
     */
    public String obj() {
        return obj;
    }

    /** {@inheritDoc} */
    @Override public boolean equals(Object o) {
<<<<<<< HEAD
        if (this == o)
            return true;

        if (o == null || getClass() != o.getClass())
            return false;

        StatisticsKey statsKey = (StatisticsKey) o;

        return Objects.equals(schema, statsKey.schema) && Objects.equals(obj, statsKey.obj);
=======
        if (this == o) return true;
        if (o == null || getClass() != o.getClass()) return false;
        StatisticsKey statsKey = (StatisticsKey)o;
        return Objects.equals(schema, statsKey.schema) &&
            Objects.equals(obj, statsKey.obj);
>>>>>>> 914c5dd1
    }

    /** {@inheritDoc} */
    @Override public int hashCode() {
        return Objects.hash(schema, obj);
    }

    /** {@inheritDoc} */
    @Override public String toString() {
        return "StatsKey{" +
            "schema='" + schema + '\'' +
            ", obj='" + obj + '\'' +
            '}';
    }
}<|MERGE_RESOLUTION|>--- conflicted
+++ resolved
@@ -61,23 +61,15 @@
 
     /** {@inheritDoc} */
     @Override public boolean equals(Object o) {
-<<<<<<< HEAD
         if (this == o)
             return true;
 
         if (o == null || getClass() != o.getClass())
             return false;
 
-        StatisticsKey statsKey = (StatisticsKey) o;
+        StatisticsKey statsKey = (StatisticsKey)o;
 
         return Objects.equals(schema, statsKey.schema) && Objects.equals(obj, statsKey.obj);
-=======
-        if (this == o) return true;
-        if (o == null || getClass() != o.getClass()) return false;
-        StatisticsKey statsKey = (StatisticsKey)o;
-        return Objects.equals(schema, statsKey.schema) &&
-            Objects.equals(obj, statsKey.obj);
->>>>>>> 914c5dd1
     }
 
     /** {@inheritDoc} */
