--- conflicted
+++ resolved
@@ -2045,17 +2045,10 @@
 
                 for (int part = 0; part < parts; part++) {
                     boolean lost = F.contains(lostParts, part);
-<<<<<<< HEAD
 
                     if (!lost) {
                         boolean hasOwner = false;
 
-=======
-
-                    if (!lost) {
-                        boolean hasOwner = false;
-
->>>>>>> 8c08de7b
                         for (GridDhtPartitionMap partMap : node2part.values()) {
                             if (partMap.get(part) == OWNING) {
                                 hasOwner = true;
