/*
 * Licensed to the Apache Software Foundation (ASF) under one or more
 * contributor license agreements.  See the NOTICE file distributed with
 * this work for additional information regarding copyright ownership.
 * The ASF licenses this file to You under the Apache License, Version 2.0
 * (the "License"); you may not use this file except in compliance with
 * the License.  You may obtain a copy of the License at
 *
 *      http://www.apache.org/licenses/LICENSE-2.0
 *
 * Unless required by applicable law or agreed to in writing, software
 * distributed under the License is distributed on an "AS IS" BASIS,
 * WITHOUT WARRANTIES OR CONDITIONS OF ANY KIND, either express or implied.
 * See the License for the specific language governing permissions and
 * limitations under the License.
 */

package org.apache.ignite.internal.processors.query;

import java.util.HashSet;
import java.util.Set;
import javax.cache.CacheException;
import org.apache.ignite.cache.QueryEntity;
import org.apache.ignite.internal.util.typedef.F;
import org.apache.ignite.internal.util.typedef.internal.S;
import org.jetbrains.annotations.Nullable;

/**
 * Extended query entity with not-null fields support.
 */
public class QueryEntityEx extends QueryEntity {
    /** */
    private static final long serialVersionUID = 0L;

    /** Fields that must have non-null value. */
    private Set<String> notNullFields;

    /** Whether to preserve order specified by {@link #getKeyFields()} or not. */
    private boolean preserveKeysOrder;

<<<<<<< HEAD
    /** Whether a primary key should be autocreated or not. */
    private boolean implicitPk;
=======
    /** Whether absent PK parts should be filled with defaults or not. */
    private boolean fillAbsentPKsWithDefaults;

    /** INLINE_SIZE for PK index. */
    private Integer pkInlineSize;

    /** INLINE_SIZE for affinity field index. */
    private Integer affKeyInlineSize;
>>>>>>> b8a690c6

    /**
     * Default constructor.
     */
    public QueryEntityEx() {
        // No-op.
    }

    /**
     * Copying constructor.
     *
     * @param other Instance to copy.
     */
    public QueryEntityEx(QueryEntity other) {
        super(other);

        if (other instanceof QueryEntityEx) {
            QueryEntityEx other0 = (QueryEntityEx)other;

            notNullFields = other0.notNullFields != null ? new HashSet<>(other0.notNullFields) : null;

            preserveKeysOrder = other0.preserveKeysOrder;

<<<<<<< HEAD
            implicitPk = other0.implicitPk;
=======
            fillAbsentPKsWithDefaults = other0.fillAbsentPKsWithDefaults;
            pkInlineSize = other0.pkInlineSize != null ? other0.pkInlineSize : -1;
            affKeyInlineSize = other0.affKeyInlineSize != null ? other0.affKeyInlineSize : -1;
>>>>>>> b8a690c6
        }
    }

    /** {@inheritDoc} */
    @Override @Nullable public Set<String> getNotNullFields() {
        return notNullFields;
    }

    /** {@inheritDoc} */
    @Override public QueryEntity setNotNullFields(@Nullable Set<String> notNullFields) {
        this.notNullFields = notNullFields;

        return this;
    }

    /**
     * @return {@code true} if order should be preserved, {@code false} otherwise.
     */
    public boolean isPreserveKeysOrder() {
        return preserveKeysOrder;
    }

    /**
     * @param preserveKeysOrder Whether the order should be preserved or not.
     * @return {@code this} for chaining.
     */
    public QueryEntity setPreserveKeysOrder(boolean preserveKeysOrder) {
        this.preserveKeysOrder = preserveKeysOrder;

        return this;
    }

<<<<<<< HEAD
    /** */
    public boolean implicitPk() {
        return implicitPk;
    }

    /** */
    public QueryEntity implicitPk(boolean implicitPk) {
        this.implicitPk = implicitPk;
=======
    /**
     * @return {@code true} if absent PK parts should be filled with defaults, {@code false} otherwise.
     */
    public boolean fillAbsentPKsWithDefaults() {
        return fillAbsentPKsWithDefaults;
    }

    /**
     * @param fillAbsentPKsWithDefaults Whether absent PK parts should be filled with defaults or not.
     * @return {@code this} for chaining.
     */
    public QueryEntity fillAbsentPKsWithDefaults(boolean fillAbsentPKsWithDefaults) {
        this.fillAbsentPKsWithDefaults = fillAbsentPKsWithDefaults;

        return this;
    }

    /**
     * Returns INLINE_SIZE for PK index.
     *
     * @return INLINE_SIZE for PK index.
     */
    public Integer getPrimaryKeyInlineSize() {
        return pkInlineSize;
    }

    /**
     * Sets INLINE_SIZE for PK index.
     *
     * @param pkInlineSize INLINE_SIZE for PK index, when {@code null} - inline size is calculated automativally.
     * @return {@code this} for chaining.
     */
    public QueryEntity setPrimaryKeyInlineSize(Integer pkInlineSize) {
        if (pkInlineSize != null && pkInlineSize < 0) {
            throw new CacheException("Inline size for sorted primary key cannot be negative. "
                + "[inlineSize=" + pkInlineSize + ']');
        }

        this.pkInlineSize = pkInlineSize;

        return this;
    }

    /**
     * Returns INLINE_SIZE for affinity field index.
     *
     * @return INLINE_SIZE for affinity field index.
     */
    public Integer getAffinityKeyInlineSize() {
        return affKeyInlineSize;
    }

    /**
     * Sets INLINE_SIZE for AFFINITY_KEY index.
     *
     * @param affKeyInlineSize INLINE_SIZE for AFFINITY_KEY index, when {@code null} - inline size is calculated automativally.
     * @return {@code this} for chaining.
     */
    public QueryEntity setAffinityKeyInlineSize(Integer affKeyInlineSize) {
        if (affKeyInlineSize != null && affKeyInlineSize < 0) {
            throw new CacheException("Inline size for affinity fieled index cannot be negative. "
                + "[inlineSize=" + affKeyInlineSize + ']');
        }

        this.affKeyInlineSize = affKeyInlineSize;
>>>>>>> b8a690c6

        return this;
    }

    /** {@inheritDoc} */
    @Override public boolean equals(Object o) {
        if (this == o)
            return true;

        if (o == null || getClass() != o.getClass())
            return false;

        QueryEntityEx entity = (QueryEntityEx)o;

        return super.equals(entity) && F.eq(notNullFields, entity.notNullFields)
<<<<<<< HEAD
            && preserveKeysOrder == entity.preserveKeysOrder && implicitPk == entity.implicitPk;
=======
            && preserveKeysOrder == entity.preserveKeysOrder
            && F.eq(pkInlineSize, entity.pkInlineSize)
            && F.eq(affKeyInlineSize, entity.affKeyInlineSize);
>>>>>>> b8a690c6
    }

    /** {@inheritDoc} */
    @Override public int hashCode() {
        int res = super.hashCode();

        res = 31 * res + (notNullFields != null ? notNullFields.hashCode() : 0);
        res = 31 * res + (preserveKeysOrder ? 1 : 0);
<<<<<<< HEAD
        res = 31 * res + (implicitPk ? 1 : 0);

=======
        res = 31 * res + (pkInlineSize != null ? pkInlineSize.hashCode() : 0);
        res = 31 * res + (affKeyInlineSize != null ? affKeyInlineSize.hashCode() : 0);
>>>>>>> b8a690c6
        return res;
    }

    /** {@inheritDoc} */
    @Override public String toString() {
        return S.toString(QueryEntityEx.class, this);
    }
}<|MERGE_RESOLUTION|>--- conflicted
+++ resolved
@@ -38,10 +38,9 @@
     /** Whether to preserve order specified by {@link #getKeyFields()} or not. */
     private boolean preserveKeysOrder;
 
-<<<<<<< HEAD
     /** Whether a primary key should be autocreated or not. */
     private boolean implicitPk;
-=======
+
     /** Whether absent PK parts should be filled with defaults or not. */
     private boolean fillAbsentPKsWithDefaults;
 
@@ -50,7 +49,6 @@
 
     /** INLINE_SIZE for affinity field index. */
     private Integer affKeyInlineSize;
->>>>>>> b8a690c6
 
     /**
      * Default constructor.
@@ -74,13 +72,11 @@
 
             preserveKeysOrder = other0.preserveKeysOrder;
 
-<<<<<<< HEAD
             implicitPk = other0.implicitPk;
-=======
+
             fillAbsentPKsWithDefaults = other0.fillAbsentPKsWithDefaults;
             pkInlineSize = other0.pkInlineSize != null ? other0.pkInlineSize : -1;
             affKeyInlineSize = other0.affKeyInlineSize != null ? other0.affKeyInlineSize : -1;
->>>>>>> b8a690c6
         }
     }
 
@@ -113,7 +109,6 @@
         return this;
     }
 
-<<<<<<< HEAD
     /** */
     public boolean implicitPk() {
         return implicitPk;
@@ -122,7 +117,10 @@
     /** */
     public QueryEntity implicitPk(boolean implicitPk) {
         this.implicitPk = implicitPk;
-=======
+
+        return this;
+    }
+
     /**
      * @return {@code true} if absent PK parts should be filled with defaults, {@code false} otherwise.
      */
@@ -188,7 +186,6 @@
         }
 
         this.affKeyInlineSize = affKeyInlineSize;
->>>>>>> b8a690c6
 
         return this;
     }
@@ -204,13 +201,10 @@
         QueryEntityEx entity = (QueryEntityEx)o;
 
         return super.equals(entity) && F.eq(notNullFields, entity.notNullFields)
-<<<<<<< HEAD
-            && preserveKeysOrder == entity.preserveKeysOrder && implicitPk == entity.implicitPk;
-=======
             && preserveKeysOrder == entity.preserveKeysOrder
+            && implicitPk == entity.implicitPk
             && F.eq(pkInlineSize, entity.pkInlineSize)
             && F.eq(affKeyInlineSize, entity.affKeyInlineSize);
->>>>>>> b8a690c6
     }
 
     /** {@inheritDoc} */
@@ -219,13 +213,9 @@
 
         res = 31 * res + (notNullFields != null ? notNullFields.hashCode() : 0);
         res = 31 * res + (preserveKeysOrder ? 1 : 0);
-<<<<<<< HEAD
         res = 31 * res + (implicitPk ? 1 : 0);
-
-=======
         res = 31 * res + (pkInlineSize != null ? pkInlineSize.hashCode() : 0);
         res = 31 * res + (affKeyInlineSize != null ? affKeyInlineSize.hashCode() : 0);
->>>>>>> b8a690c6
         return res;
     }
 
