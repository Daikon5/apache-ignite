/*
 * Licensed to the Apache Software Foundation (ASF) under one or more
 * contributor license agreements.  See the NOTICE file distributed with
 * this work for additional information regarding copyright ownership.
 * The ASF licenses this file to You under the Apache License, Version 2.0
 * (the "License"); you may not use this file except in compliance with
 * the License.  You may obtain a copy of the License at
 *
 *      http://www.apache.org/licenses/LICENSE-2.0
 *
 * Unless required by applicable law or agreed to in writing, software
 * distributed under the License is distributed on an "AS IS" BASIS,
 * WITHOUT WARRANTIES OR CONDITIONS OF ANY KIND, either express or implied.
 * See the License for the specific language governing permissions and
 * limitations under the License.
 */

package org.apache.ignite.internal.util.nio;

import java.net.InetSocketAddress;
import java.nio.ByteBuffer;
import java.nio.channels.SelectionKey;
import java.util.ArrayList;
import java.util.Collection;
import java.util.List;
import java.util.concurrent.Semaphore;
import java.util.concurrent.atomic.AtomicBoolean;
import org.apache.ignite.IgniteLogger;
import org.apache.ignite.internal.util.tostring.GridToStringExclude;
import org.apache.ignite.internal.util.typedef.internal.LT;
import org.apache.ignite.internal.util.typedef.internal.S;
import org.jetbrains.annotations.Nullable;
import org.jsr166.ConcurrentLinkedDeque8;

/**
 * Session implementation bound to selector API and socket API.
 * Note that this implementation requires non-null values for local and remote
 * socket addresses.
 */
class GridSelectorNioSessionImpl extends GridNioSessionImpl {
    /** Pending write requests. */
    private final ConcurrentLinkedDeque8<SessionWriteRequest> queue = new ConcurrentLinkedDeque8<>();

    /** Selection key associated with this session. */
    @GridToStringExclude
    private SelectionKey key;

<<<<<<< HEAD
    /** Worker index for server */
    private final int selectorIdx;
=======
    /** Current worker thread. */
    private volatile GridNioWorker worker;
>>>>>>> 08606bd4

    /** Semaphore. */
    @GridToStringExclude
    private final Semaphore sem;

    /** Write buffer. */
    private ByteBuffer writeBuf;

    /** Read buffer. */
    private ByteBuffer readBuf;

    /** Incoming recovery data. */
    private GridNioRecoveryDescriptor inRecovery;

    /** Outgoing recovery data. */
    private GridNioRecoveryDescriptor outRecovery;

    /** Logger. */
    private final IgniteLogger log;

    /** */
<<<<<<< HEAD
    final AtomicBoolean procWrite = new AtomicBoolean();

=======
    private List<GridNioServer.SessionChangeRequest> pendingStateChanges;

    /** */
    final AtomicBoolean procWrite = new AtomicBoolean();

    /** */
    private Object sysMsg;

>>>>>>> 08606bd4
    /**
     * Creates session instance.
     *
     * @param log Logger.
     * @param worker NIO worker thread.
     * @param filterChain Filter chain that will handle requests.
     * @param locAddr Local address.
     * @param rmtAddr Remote address.
     * @param accepted Accepted flag.
     * @param sndQueueLimit Send queue limit.
     * @param writeBuf Write buffer.
     * @param readBuf Read buffer.
     */
    GridSelectorNioSessionImpl(
        IgniteLogger log,
        GridNioWorker worker,
        GridNioFilterChain filterChain,
        InetSocketAddress locAddr,
        InetSocketAddress rmtAddr,
        boolean accepted,
        int sndQueueLimit,
        @Nullable ByteBuffer writeBuf,
        @Nullable ByteBuffer readBuf
    ) {
        super(filterChain, locAddr, rmtAddr, accepted);

        assert worker != null;
        assert sndQueueLimit >= 0;

        assert locAddr != null : "GridSelectorNioSessionImpl should have local socket address.";
        assert rmtAddr != null : "GridSelectorNioSessionImpl should have remote socket address.";

        assert log != null;

        this.log = log;

        this.worker = worker;

        sem = sndQueueLimit > 0 ? new Semaphore(sndQueueLimit) : null;

        if (writeBuf != null) {
            writeBuf.clear();

            this.writeBuf = writeBuf;
        }

        if (readBuf != null) {
            readBuf.clear();

            this.readBuf = readBuf;
        }
    }

    /**
     * @return Worker.
     */
    GridNioWorker worker() {
        return worker;
    }

    /**
     * Sets selection key for this session.
     *
     * @param key Selection key.
     */
    void key(SelectionKey key) {
        assert key != null;

        this.key = key;
    }

    /**
     * @return Write buffer.
     */
    public ByteBuffer writeBuffer() {
        return writeBuf;
    }

    /**
     * @return Read buffer.
     */
    public ByteBuffer readBuffer() {
        return readBuf;
    }

    /**
     * @return Registered selection key for this session.
     */
    SelectionKey key() {
        return key;
    }

    /**
     * @param from Current session worker.
     * @param fut Move future.
     * @return {@code True} if session move was scheduled.
     */
    boolean offerMove(GridNioWorker from, GridNioServer.SessionChangeRequest fut) {
        synchronized (this) {
            if (log.isDebugEnabled())
                log.debug("Offered move [ses=" + this + ", fut=" + fut + ']');

            GridNioWorker worker0 = worker;

            if (worker0 != from)
                return false;

            worker.offer(fut);
        }

        return true;
    }

    /**
     * @param fut Future.
     */
    void offerStateChange(GridNioServer.SessionChangeRequest fut) {
        synchronized (this) {
            if (log.isDebugEnabled())
                log.debug("Offered move [ses=" + this + ", fut=" + fut + ']');

            GridNioWorker worker0 = worker;

            if (worker0 == null) {
                if (pendingStateChanges == null)
                    pendingStateChanges = new ArrayList<>();

                pendingStateChanges.add(fut);
            }
            else
                worker0.offer(fut);
        }
    }

    /**
     * @param moveFrom Current session worker.
     */
    void startMoveSession(GridNioWorker moveFrom) {
        synchronized (this) {
            assert this.worker == moveFrom;

            if (log.isDebugEnabled())
                log.debug("Started moving [ses=" + this + ", from=" + moveFrom + ']');

            List<GridNioServer.SessionChangeRequest> sesReqs = moveFrom.clearSessionRequests(this);

            worker = null;

            if (sesReqs != null) {
                if (pendingStateChanges == null)
                    pendingStateChanges = new ArrayList<>();

                pendingStateChanges.addAll(sesReqs);
            }
        }
    }

    /**
     * @param moveTo New session worker.
     */
    void finishMoveSession(GridNioWorker moveTo) {
        synchronized (this) {
            assert worker == null;

            if (log.isDebugEnabled())
                log.debug("Finishing moving [ses=" + this + ", to=" + moveTo + ']');

            worker = moveTo;

            if (pendingStateChanges != null) {
                moveTo.offer(pendingStateChanges);

                pendingStateChanges = null;
            }
        }
    }

    /**
     * Adds write future at the front of the queue without acquiring back pressure semaphore.
     *
     * @param writeFut Write request.
     * @return Updated size of the queue.
     */
    int offerSystemFuture(SessionWriteRequest writeFut) {
        writeFut.messageThread(true);

        boolean res = queue.offerFirst(writeFut);

        assert res : "Future was not added to queue";

        return queue.sizex();
    }

    /**
     * Adds write future to the pending list and returns the size of the queue.
     * <p>
     * Note that separate counter for the queue size is needed because in case of concurrent
     * calls this method should return different values (when queue size is 0 and 2 concurrent calls
     * occur exactly one call will return 1)
     *
     * @param writeFut Write request to add.
     * @return Updated size of the queue.
     */
    int offerFuture(SessionWriteRequest writeFut) {
        boolean msgThread = GridNioBackPressureControl.threadProcessingMessage();

        if (sem != null && !msgThread)
            sem.acquireUninterruptibly();

        writeFut.messageThread(msgThread);

        boolean res = queue.offer(writeFut);

        assert res : "Future was not added to queue";

        return queue.sizex();
    }

    /**
     * @param futs Futures to resend.
     */
    void resend(Collection<SessionWriteRequest> futs) {
        assert queue.isEmpty() : queue.size();

        boolean add = queue.addAll(futs);

        assert add;
    }

    /**
     * @return Message that is in the head of the queue, {@code null} if queue is empty.
     */
    @Nullable SessionWriteRequest pollFuture() {
        SessionWriteRequest last = queue.poll();

        if (last != null) {
            if (sem != null && !last.messageThread())
                sem.release();

            if (outRecovery != null) {
                if (!outRecovery.add(last)) {
<<<<<<< HEAD
                    LT.warn(log, null, "Unacknowledged messages queue size overflow, will attempt to reconnect " +
=======
                    LT.warn(log, "Unacknowledged messages queue size overflow, will attempt to reconnect " +
>>>>>>> 08606bd4
                        "[remoteAddr=" + remoteAddress() +
                        ", queueLimit=" + outRecovery.queueLimit() + ']');

                    if (log.isDebugEnabled())
                        log.debug("Unacknowledged messages queue size overflow, will attempt to reconnect " +
                            "[remoteAddr=" + remoteAddress() +
<<<<<<< HEAD
                            ", queueSize=" + outRecovery.messagesFutures().size() +
=======
                            ", queueSize=" + outRecovery.messagesRequests().size() +
>>>>>>> 08606bd4
                            ", queueLimit=" + outRecovery.queueLimit() + ']');

                    close();
                }
            }
        }

        return last;
    }

    /**
     * @param fut Future.
     * @return {@code True} if future was removed from queue.
     */
    boolean removeFuture(SessionWriteRequest fut) {
        assert closed();

        return queue.removeLastOccurrence(fut);
    }

    /**
     * Gets number of write requests in a queue that have not been processed yet.
     *
     * @return Number of write requests.
     */
    int writeQueueSize() {
        return queue.sizex();
    }

    /**
     * @return Write requests.
     */
    Collection<SessionWriteRequest> writeQueue() {
        return queue;
    }

    /** {@inheritDoc} */
    @Override public void outRecoveryDescriptor(GridNioRecoveryDescriptor recoveryDesc) {
<<<<<<< HEAD
        assert recoveryDesc != null;

        outRecovery = recoveryDesc;
    }

    /** {@inheritDoc} */
    @Nullable @Override public GridNioRecoveryDescriptor outRecoveryDescriptor() {
        return outRecovery;
    }

    /** {@inheritDoc} */
    @Override public void inRecoveryDescriptor(GridNioRecoveryDescriptor recoveryDesc) {
        assert recoveryDesc != null;

        inRecovery = recoveryDesc;
    }

    /** {@inheritDoc} */
=======
        assert recoveryDesc != null;

        outRecovery = recoveryDesc;
    }

    /** {@inheritDoc} */
    @Nullable @Override public GridNioRecoveryDescriptor outRecoveryDescriptor() {
        return outRecovery;
    }

    /** {@inheritDoc} */
    @Override public void inRecoveryDescriptor(GridNioRecoveryDescriptor recoveryDesc) {
        assert recoveryDesc != null;

        inRecovery = recoveryDesc;
    }

    /** {@inheritDoc} */
>>>>>>> 08606bd4
    @Nullable @Override public GridNioRecoveryDescriptor inRecoveryDescriptor() {
        return inRecovery;
    }

    /** {@inheritDoc} */
    @Override public <T> T addMeta(int key, @Nullable T val) {
        if (!accepted() && val instanceof GridNioRecoveryDescriptor) {
            outRecovery = (GridNioRecoveryDescriptor)val;
<<<<<<< HEAD
=======

            if (!outRecovery.pairedConnections())
                inRecovery = outRecovery;
>>>>>>> 08606bd4

            outRecovery.onConnected();

            return null;
        }
        else
            return super.addMeta(key, val);
    }

    /**
     *
     */
    void onServerStopped() {
        onClosed();
    }

    /**
     *
     */
    void onClosed() {
        if (sem != null)
            sem.release(1_000_000);
    }

    /** {@inheritDoc} */
    @Override public void systemMessage(Object sysMsg) {
        this.sysMsg = sysMsg;
    }

    /**
     * @return {@code True} if have pending system message to send.
     */
    boolean hasSystemMessage() {
        return sysMsg != null;
    }

    /**
     * Gets and clears pending system message.
     *
     * @return Pending system message.
     */
    Object systemMessage() {
        Object ret = sysMsg;

        sysMsg = null;

        return ret;
    }

    /** {@inheritDoc} */
    @Override public String toString() {
        return S.toString(GridSelectorNioSessionImpl.class, this, super.toString());
    }
}<|MERGE_RESOLUTION|>--- conflicted
+++ resolved
@@ -45,13 +45,11 @@
     @GridToStringExclude
     private SelectionKey key;
 
-<<<<<<< HEAD
+    /** Current worker thread. */
+    private volatile GridNioWorker worker;
+
     /** Worker index for server */
     private final int selectorIdx;
-=======
-    /** Current worker thread. */
-    private volatile GridNioWorker worker;
->>>>>>> 08606bd4
 
     /** Semaphore. */
     @GridToStringExclude
@@ -73,10 +71,6 @@
     private final IgniteLogger log;
 
     /** */
-<<<<<<< HEAD
-    final AtomicBoolean procWrite = new AtomicBoolean();
-
-=======
     private List<GridNioServer.SessionChangeRequest> pendingStateChanges;
 
     /** */
@@ -85,7 +79,6 @@
     /** */
     private Object sysMsg;
 
->>>>>>> 08606bd4
     /**
      * Creates session instance.
      *
@@ -327,22 +320,14 @@
 
             if (outRecovery != null) {
                 if (!outRecovery.add(last)) {
-<<<<<<< HEAD
-                    LT.warn(log, null, "Unacknowledged messages queue size overflow, will attempt to reconnect " +
-=======
                     LT.warn(log, "Unacknowledged messages queue size overflow, will attempt to reconnect " +
->>>>>>> 08606bd4
                         "[remoteAddr=" + remoteAddress() +
                         ", queueLimit=" + outRecovery.queueLimit() + ']');
 
                     if (log.isDebugEnabled())
                         log.debug("Unacknowledged messages queue size overflow, will attempt to reconnect " +
                             "[remoteAddr=" + remoteAddress() +
-<<<<<<< HEAD
-                            ", queueSize=" + outRecovery.messagesFutures().size() +
-=======
                             ", queueSize=" + outRecovery.messagesRequests().size() +
->>>>>>> 08606bd4
                             ", queueLimit=" + outRecovery.queueLimit() + ']');
 
                     close();
@@ -381,7 +366,6 @@
 
     /** {@inheritDoc} */
     @Override public void outRecoveryDescriptor(GridNioRecoveryDescriptor recoveryDesc) {
-<<<<<<< HEAD
         assert recoveryDesc != null;
 
         outRecovery = recoveryDesc;
@@ -400,26 +384,6 @@
     }
 
     /** {@inheritDoc} */
-=======
-        assert recoveryDesc != null;
-
-        outRecovery = recoveryDesc;
-    }
-
-    /** {@inheritDoc} */
-    @Nullable @Override public GridNioRecoveryDescriptor outRecoveryDescriptor() {
-        return outRecovery;
-    }
-
-    /** {@inheritDoc} */
-    @Override public void inRecoveryDescriptor(GridNioRecoveryDescriptor recoveryDesc) {
-        assert recoveryDesc != null;
-
-        inRecovery = recoveryDesc;
-    }
-
-    /** {@inheritDoc} */
->>>>>>> 08606bd4
     @Nullable @Override public GridNioRecoveryDescriptor inRecoveryDescriptor() {
         return inRecovery;
     }
@@ -428,12 +392,9 @@
     @Override public <T> T addMeta(int key, @Nullable T val) {
         if (!accepted() && val instanceof GridNioRecoveryDescriptor) {
             outRecovery = (GridNioRecoveryDescriptor)val;
-<<<<<<< HEAD
-=======
 
             if (!outRecovery.pairedConnections())
                 inRecovery = outRecovery;
->>>>>>> 08606bd4
 
             outRecovery.onConnected();
 
