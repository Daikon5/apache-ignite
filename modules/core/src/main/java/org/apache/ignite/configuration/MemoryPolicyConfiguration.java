--- conflicted
+++ resolved
@@ -129,9 +129,6 @@
      * Sets maximum memory region size defined by this memory policy. The total size should not be less than 10 MB
      * due to the internal data structures overhead.
      *
-<<<<<<< HEAD
-     * @param size Maximum memory region size in bytes.
-=======
      * @param maxSize Maxumum memory policy size in bytes.
      * @return {@code this} for chaining.
      */
@@ -156,7 +153,6 @@
      * new chunks of memory will be allocated.
      *
      * @param initialSize Memory policy initial size.
->>>>>>> eac6762b
      * @return {@code this} for chaining.
      */
     public MemoryPolicyConfiguration setInitialSize(long initialSize) {
