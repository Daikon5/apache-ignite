--- conflicted
+++ resolved
@@ -1305,18 +1305,12 @@
                 if (log.isDebugEnabled())
                     log.debug("Failed to get entry version: [msg=" + e.getMessage() + ']');
 
-<<<<<<< HEAD
-                for (T2<EntryProcessor<Object, Object, Object>, Object[]> t : txEntry.entryProcessors()) {
-                    CacheInvokeEntry<Object, Object> invokeEntry = new CacheInvokeEntry(txEntry.context(),
-                        txEntry.key(), key, cacheVal, val, ver, txEntry.keepBinary());
-=======
                 ver = null;
             }
->>>>>>> 00c3a433
 
             for (T2<EntryProcessor<Object, Object, Object>, Object[]> t : txEntry.entryProcessors()) {
                 CacheInvokeEntry<Object, Object> invokeEntry = new CacheInvokeEntry(txEntry.context(),
-                    txEntry.key(), key, cacheVal, val, ver);
+                    txEntry.key(), key, cacheVal, val, ver, txEntry.keepBinary());
 
                 try {
                     EntryProcessor<Object, Object, Object> processor = t.get1();
