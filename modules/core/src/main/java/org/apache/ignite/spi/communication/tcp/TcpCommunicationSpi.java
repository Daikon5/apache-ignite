/*
 * Licensed to the Apache Software Foundation (ASF) under one or more
 * contributor license agreements.  See the NOTICE file distributed with
 * this work for additional information regarding copyright ownership.
 * The ASF licenses this file to You under the Apache License, Version 2.0
 * (the "License"); you may not use this file except in compliance with
 * the License.  You may obtain a copy of the License at
 *
 *      http://www.apache.org/licenses/LICENSE-2.0
 *
 * Unless required by applicable law or agreed to in writing, software
 * distributed under the License is distributed on an "AS IS" BASIS,
 * WITHOUT WARRANTIES OR CONDITIONS OF ANY KIND, either express or implied.
 * See the License for the specific language governing permissions and
 * limitations under the License.
 */

package org.apache.ignite.spi.communication.tcp;

import java.io.IOException;
import java.io.InputStream;
import java.io.OutputStream;
import java.net.ConnectException;
import java.net.InetAddress;
import java.net.InetSocketAddress;
import java.net.SocketTimeoutException;
import java.nio.ByteBuffer;
import java.nio.ByteOrder;
import java.nio.channels.SelectableChannel;
import java.nio.channels.SocketChannel;
import java.nio.channels.spi.AbstractInterruptibleChannel;
import java.util.ArrayList;
import java.util.Arrays;
import java.util.Collection;
import java.util.Collections;
import java.util.HashMap;
import java.util.HashSet;
import java.util.LinkedHashSet;
import java.util.List;
import java.util.Map;
import java.util.Set;
import java.util.UUID;
import java.util.concurrent.BlockingQueue;
import java.util.concurrent.ConcurrentMap;
import java.util.concurrent.CountDownLatch;
import java.util.concurrent.LinkedBlockingQueue;
import java.util.concurrent.TimeUnit;
import java.util.concurrent.atomic.AtomicBoolean;
import java.util.concurrent.atomic.AtomicInteger;
import javax.net.ssl.SSLEngine;
import javax.net.ssl.SSLException;
import org.apache.ignite.Ignite;
import org.apache.ignite.IgniteCheckedException;
import org.apache.ignite.IgniteClientDisconnectedException;
import org.apache.ignite.IgniteException;
import org.apache.ignite.IgniteLogger;
import org.apache.ignite.IgniteSystemProperties;
import org.apache.ignite.cluster.ClusterNode;
import org.apache.ignite.configuration.AddressResolver;
import org.apache.ignite.configuration.IgniteConfiguration;
import org.apache.ignite.events.DiscoveryEvent;
import org.apache.ignite.events.Event;
import org.apache.ignite.internal.IgniteClientDisconnectedCheckedException;
import org.apache.ignite.internal.IgniteInternalFuture;
import org.apache.ignite.internal.IgniteInterruptedCheckedException;
import org.apache.ignite.internal.cluster.ClusterTopologyCheckedException;
import org.apache.ignite.internal.managers.eventstorage.GridLocalEventListener;
import org.apache.ignite.internal.util.GridConcurrentFactory;
import org.apache.ignite.internal.util.GridSpinReadWriteLock;
import org.apache.ignite.internal.util.future.GridFutureAdapter;
import org.apache.ignite.internal.util.ipc.IpcEndpoint;
import org.apache.ignite.internal.util.ipc.IpcToNioAdapter;
import org.apache.ignite.internal.util.ipc.shmem.IpcOutOfSystemResourcesException;
import org.apache.ignite.internal.util.ipc.shmem.IpcSharedMemoryServerEndpoint;
import org.apache.ignite.internal.util.lang.IgniteInClosure2X;
import org.apache.ignite.internal.util.nio.GridCommunicationClient;
import org.apache.ignite.internal.util.nio.GridConnectionBytesVerifyFilter;
import org.apache.ignite.internal.util.nio.GridDirectParser;
import org.apache.ignite.internal.util.nio.GridNioCodecFilter;
import org.apache.ignite.internal.util.nio.GridNioFilter;
import org.apache.ignite.internal.util.nio.GridNioMessageReaderFactory;
import org.apache.ignite.internal.util.nio.GridNioMessageTracker;
import org.apache.ignite.internal.util.nio.GridNioMessageWriterFactory;
import org.apache.ignite.internal.util.nio.GridNioMetricsListener;
import org.apache.ignite.internal.util.nio.GridNioRecoveryDescriptor;
import org.apache.ignite.internal.util.nio.GridNioServer;
import org.apache.ignite.internal.util.nio.GridNioServerListener;
import org.apache.ignite.internal.util.nio.GridNioServerListenerAdapter;
import org.apache.ignite.internal.util.nio.GridNioSession;
import org.apache.ignite.internal.util.nio.GridNioSessionMetaKey;
import org.apache.ignite.internal.util.nio.GridShmemCommunicationClient;
import org.apache.ignite.internal.util.nio.GridTcpNioCommunicationClient;
import org.apache.ignite.internal.util.nio.ssl.BlockingSslHandler;
import org.apache.ignite.internal.util.nio.ssl.GridNioSslFilter;
import org.apache.ignite.internal.util.nio.ssl.GridSslMeta;
import org.apache.ignite.internal.util.typedef.CI2;
import org.apache.ignite.internal.util.typedef.F;
import org.apache.ignite.internal.util.typedef.X;
import org.apache.ignite.internal.util.typedef.internal.LT;
import org.apache.ignite.internal.util.typedef.internal.S;
import org.apache.ignite.internal.util.typedef.internal.U;
import org.apache.ignite.internal.util.worker.GridWorker;
import org.apache.ignite.lang.IgniteBiInClosure;
import org.apache.ignite.lang.IgniteBiTuple;
import org.apache.ignite.lang.IgniteFuture;
import org.apache.ignite.lang.IgniteInClosure;
import org.apache.ignite.lang.IgnitePredicate;
import org.apache.ignite.lang.IgniteProductVersion;
import org.apache.ignite.lang.IgniteRunnable;
import org.apache.ignite.lang.IgniteUuid;
import org.apache.ignite.plugin.extensions.communication.Message;
import org.apache.ignite.plugin.extensions.communication.MessageFactory;
import org.apache.ignite.plugin.extensions.communication.MessageFormatter;
import org.apache.ignite.plugin.extensions.communication.MessageReader;
import org.apache.ignite.plugin.extensions.communication.MessageWriter;
import org.apache.ignite.resources.IgniteInstanceResource;
import org.apache.ignite.resources.LoggerResource;
import org.apache.ignite.spi.IgnitePortProtocol;
import org.apache.ignite.spi.IgniteSpiAdapter;
import org.apache.ignite.spi.IgniteSpiConfiguration;
import org.apache.ignite.spi.IgniteSpiConsistencyChecked;
import org.apache.ignite.spi.IgniteSpiContext;
import org.apache.ignite.spi.IgniteSpiException;
import org.apache.ignite.spi.IgniteSpiMultipleInstancesSupport;
import org.apache.ignite.spi.IgniteSpiOperationTimeoutException;
import org.apache.ignite.spi.IgniteSpiOperationTimeoutHelper;
import org.apache.ignite.spi.IgniteSpiThread;
import org.apache.ignite.spi.IgniteSpiTimeoutObject;
import org.apache.ignite.spi.communication.CommunicationListener;
import org.apache.ignite.spi.communication.CommunicationSpi;
import org.apache.ignite.thread.IgniteThread;
import org.jetbrains.annotations.Nullable;
import org.jsr166.ConcurrentLinkedDeque8;
import org.jsr166.LongAdder8;

import static org.apache.ignite.events.EventType.EVT_NODE_FAILED;
import static org.apache.ignite.events.EventType.EVT_NODE_LEFT;
import static org.apache.ignite.internal.util.nio.GridNioSessionMetaKey.SSL_META;

/**
 * <tt>TcpCommunicationSpi</tt> is default communication SPI which uses
 * TCP/IP protocol and Java NIO to communicate with other nodes.
 * <p>
 * To enable communication with other nodes, this SPI adds {@link #ATTR_ADDRS}
 * and {@link #ATTR_PORT} local node attributes (see {@link ClusterNode#attributes()}.
 * <p>
 * At startup, this SPI tries to start listening to local port specified by
 * {@link #setLocalPort(int)} method. If local port is occupied, then SPI will
 * automatically increment the port number until it can successfully bind for
 * listening. {@link #setLocalPortRange(int)} configuration parameter controls
 * maximum number of ports that SPI will try before it fails. Port range comes
 * very handy when starting multiple grid nodes on the same machine or even
 * in the same VM. In this case all nodes can be brought up without a single
 * change in configuration.
 * <p>
 * This SPI caches connections to remote nodes so it does not have to reconnect every
 * time a message is sent. By default, idle connections are kept active for
 * {@link #DFLT_IDLE_CONN_TIMEOUT} period and then are closed. Use
 * {@link #setIdleConnectionTimeout(long)} configuration parameter to configure
 * you own idle connection timeout.
 * <h1 class="header">Failure Detection</h1>
 * Configuration defaults (see Configuration section below and
 * {@link IgniteConfiguration#getFailureDetectionTimeout()}) for details) are chosen to make possible for
 * communication SPI work reliably on most of hardware and virtual deployments, but this has made failure detection
 * time worse.
 * <p>
 * If it's needed to tune failure detection then it's highly recommended to do this using
 * {@link IgniteConfiguration#setFailureDetectionTimeout(long)}. This failure timeout automatically controls the
 * following parameters: {@link #getConnectTimeout()}, {@link #getMaxConnectTimeout()},
 * {@link #getReconnectCount()}. If any of those parameters is set explicitly, then the failure timeout setting will be
 * ignored.
 * <p>
 * If it's required to perform advanced settings of failure detection and
 * {@link IgniteConfiguration#getFailureDetectionTimeout()} is unsuitable then various {@code TcpCommunicationSpi}
 * configuration parameters may be used.
 * <h1 class="header">Configuration</h1>
 * <h2 class="header">Mandatory</h2>
 * This SPI has no mandatory configuration parameters.
 * <h2 class="header">Optional</h2>
 * The following configuration parameters are optional:
 * <ul>
 * <li>Node local IP address (see {@link #setLocalAddress(String)})</li>
 * <li>Node local port number (see {@link #setLocalPort(int)})</li>
 * <li>Local port range (see {@link #setLocalPortRange(int)}</li>
 * <li>Connections per node (see {@link #setConnectionsPerNode(int)})</li>
 * <li>Connection buffer flush frequency (see {@link #setConnectionBufferFlushFrequency(long)})</li>
 * <li>Connection buffer size (see {@link #setConnectionBufferSize(int)})</li>
 * <li>Idle connection timeout (see {@link #setIdleConnectionTimeout(long)})</li>
 * <li>Direct or heap buffer allocation (see {@link #setDirectBuffer(boolean)})</li>
 * <li>Direct or heap buffer allocation for sending (see {@link #setDirectSendBuffer(boolean)})</li>
 * <li>Count of selectors and selector threads for NIO server (see {@link #setSelectorsCount(int)})</li>
 * <li>{@code TCP_NODELAY} socket option for sockets (see {@link #setTcpNoDelay(boolean)})</li>
 * <li>Message queue limit (see {@link #setMessageQueueLimit(int)})</li>
 * <li>Minimum buffered message count (see {@link #setMinimumBufferedMessageCount(int)})</li>
 * <li>Connect timeout (see {@link #setConnectTimeout(long)})</li>
 * <li>Maximum connect timeout (see {@link #setMaxConnectTimeout(long)})</li>
 * <li>Reconnect attempts count (see {@link #setReconnectCount(int)})</li>
 * <li>Socket receive buffer size (see {@link #setSocketReceiveBuffer(int)})</li>
 * <li>Socket send buffer size (see {@link #setSocketSendBuffer(int)})</li>
 * <li>Socket write timeout (see {@link #setSocketWriteTimeout(long)})</li>
 * <li>Number of received messages after which acknowledgment is sent (see {@link #setAckSendThreshold(int)})</li>
 * <li>Maximum number of unacknowledged messages (see {@link #setUnacknowledgedMessagesBufferSize(int)})</li>
 * </ul>
 * <h2 class="header">Java Example</h2>
 * TcpCommunicationSpi is used by default and should be explicitly configured
 * only if some SPI configuration parameters need to be overridden.
 * <pre name="code" class="java">
 * TcpCommunicationSpi commSpi = new TcpCommunicationSpi();
 *
 * // Override local port.
 * commSpi.setLocalPort(4321);
 *
 * IgniteConfiguration cfg = new IgniteConfiguration();
 *
 * // Override default communication SPI.
 * cfg.setCommunicationSpi(commSpi);
 *
 * // Start grid.
 * Ignition.start(cfg);
 * </pre>
 * <h2 class="header">Spring Example</h2>
 * TcpCommunicationSpi can be configured from Spring XML configuration file:
 * <pre name="code" class="xml">
 * &lt;bean id="grid.custom.cfg" class="org.apache.ignite.configuration.IgniteConfiguration" singleton="true"&gt;
 *         ...
 *         &lt;property name="communicationSpi"&gt;
 *             &lt;bean class="org.apache.ignite.spi.communication.tcp.TcpCommunicationSpi"&gt;
 *                 &lt;!-- Override local port. --&gt;
 *                 &lt;property name="localPort" value="4321"/&gt;
 *             &lt;/bean&gt;
 *         &lt;/property&gt;
 *         ...
 * &lt;/bean&gt;
 * </pre>
 * <p>
 * <img src="http://ignite.apache.org/images/spring-small.png">
 * <br>
 * For information about Spring framework visit <a href="http://www.springframework.org/">www.springframework.org</a>
 * @see CommunicationSpi
 */
@IgniteSpiMultipleInstancesSupport(true)
@IgniteSpiConsistencyChecked(optional = false)
public class TcpCommunicationSpi extends IgniteSpiAdapter
    implements CommunicationSpi<Message>, TcpCommunicationSpiMBean {
    /** */
    private static final IgniteProductVersion MULTIPLE_CONN_SINCE_VER = IgniteProductVersion.fromString("1.8.0");

    /** IPC error message. */
    public static final String OUT_OF_RESOURCES_TCP_MSG = "Failed to allocate shared memory segment " +
        "(switching to TCP, may be slower).";

    /** Node attribute that is mapped to node IP addresses (value is <tt>comm.tcp.addrs</tt>). */
    public static final String ATTR_ADDRS = "comm.tcp.addrs";

    /** Node attribute that is mapped to node host names (value is <tt>comm.tcp.host.names</tt>). */
    public static final String ATTR_HOST_NAMES = "comm.tcp.host.names";

    /** Node attribute that is mapped to node port number (value is <tt>comm.tcp.port</tt>). */
    public static final String ATTR_PORT = "comm.tcp.port";

    /** Node attribute that is mapped to node port number (value is <tt>comm.shmem.tcp.port</tt>). */
    public static final String ATTR_SHMEM_PORT = "comm.shmem.tcp.port";

    /** Node attribute that is mapped to node's external addresses (value is <tt>comm.tcp.ext-addrs</tt>). */
    public static final String ATTR_EXT_ADDRS = "comm.tcp.ext-addrs";

    /** */
    public static final String ATTR_PAIRED_CONN = "comm.tcp.pairedConnection";

    /** Default port which node sets listener to (value is <tt>47100</tt>). */
    public static final int DFLT_PORT = 47100;

    /** Default port which node sets listener for shared memory connections (value is <tt>48100</tt>). */
    public static final int DFLT_SHMEM_PORT = -1;

    /** Default idle connection timeout (value is <tt>30000</tt>ms). */
    public static final long DFLT_IDLE_CONN_TIMEOUT = 30000;

    /** Default socket send and receive buffer size. */
    public static final int DFLT_SOCK_BUF_SIZE = 32 * 1024;

    /** Default connection timeout (value is <tt>5000</tt>ms). */
    public static final long DFLT_CONN_TIMEOUT = 5000;

    /** Default Maximum connection timeout (value is <tt>600,000</tt>ms). */
    public static final long DFLT_MAX_CONN_TIMEOUT = 10 * 60 * 1000;

    /** Default reconnect attempts count (value is <tt>10</tt>). */
    public static final int DFLT_RECONNECT_CNT = 10;

    /** Default message queue limit per connection (for incoming and outgoing . */
    public static final int DFLT_MSG_QUEUE_LIMIT = GridNioServer.DFLT_SEND_QUEUE_LIMIT;

    /**
     * Default count of selectors for TCP server equals to
     * {@code "Math.min(8, Runtime.getRuntime().availableProcessors())"}.
     */
<<<<<<< HEAD
    public static final int DFLT_SELECTORS_CNT = Math.min(8, Runtime.getRuntime().availableProcessors());
=======
    public static final int DFLT_SELECTORS_CNT = Math.max(4, Runtime.getRuntime().availableProcessors() / 2);
>>>>>>> 08606bd4

    /** Connection index meta for session. */
    private static final int CONN_IDX_META = GridNioSessionMetaKey.nextUniqueKey();

    /** Message tracker meta for session. */
    private static final int TRACKER_META = GridNioSessionMetaKey.nextUniqueKey();

    /**
     * Default local port range (value is <tt>100</tt>).
     * See {@link #setLocalPortRange(int)} for details.
     */
    public static final int DFLT_PORT_RANGE = 100;

    /** Default value for {@code TCP_NODELAY} socket option (value is <tt>true</tt>). */
    public static final boolean DFLT_TCP_NODELAY = true;

    /** Default received messages threshold for sending ack. */
    public static final int DFLT_ACK_SND_THRESHOLD = 32;

    /** Default socket write timeout. */
    public static final long DFLT_SOCK_WRITE_TIMEOUT = 2000;

    /** Default connections per node. */
    public static final int DFLT_CONN_PER_NODE = 1;

    /** No-op runnable. */
    private static final IgniteRunnable NOOP = new IgniteRunnable() {
        @Override public void run() {
            // No-op.
        }
    };

    /** Node ID message type. */
    public static final byte NODE_ID_MSG_TYPE = -1;

    /** */
    public static final byte RECOVERY_LAST_ID_MSG_TYPE = -2;

    /** */
    public static final byte HANDSHAKE_MSG_TYPE = -3;

    /** */
    private ConnectGateway connectGate;

    /** */
    private ConnectionPolicy connPlc;

    /** Server listener. */
    private final GridNioServerListener<Message> srvLsnr =
        new GridNioServerListenerAdapter<Message>() {
            @Override public void onSessionWriteTimeout(GridNioSession ses) {
                LT.warn(log,"Communication SPI session write timed out (consider increasing " +
                    "'socketWriteTimeout' " + "configuration property) [remoteAddr=" + ses.remoteAddress() +
                    ", writeTimeout=" + sockWriteTimeout + ']');

                if (log.isDebugEnabled())
                    log.debug("Closing communication SPI session on write timeout [remoteAddr=" + ses.remoteAddress() +
                        ", writeTimeout=" + sockWriteTimeout + ']');

                ses.close();
            }

            @Override public void onConnected(GridNioSession ses) {
                if (ses.accepted()) {
                    if (log.isDebugEnabled())
                        log.debug("Sending local node ID to newly accepted session: " + ses);

                    try {
                        ses.sendNoFuture(nodeIdMessage());
                    }
                    catch (IgniteCheckedException e) {
                        U.error(log, "Failed to send message: " + e, e);
                    }
                }
            }

            @Override public void onDisconnected(GridNioSession ses, @Nullable Exception e) {
                ConnectionKey connId = ses.meta(CONN_IDX_META);

                if (connId != null) {
                    UUID id = connId.nodeId();

                    GridCommunicationClient[] nodeClients = clients.get(id);

                    if (nodeClients != null) {
                        for (GridCommunicationClient client : nodeClients) {
                            if (client instanceof GridTcpNioCommunicationClient &&
                                ((GridTcpNioCommunicationClient)client).session() == ses) {
                                client.close();

                                removeNodeClient(id, client);
                            }
                        }
                    }

                    if (!stopping) {
                        GridNioRecoveryDescriptor outDesc = ses.outRecoveryDescriptor();

                        if (outDesc != null) {
                            if (outDesc.nodeAlive(getSpiContext().node(id))) {
<<<<<<< HEAD
                                if (!outDesc.messagesFutures().isEmpty()) {
=======
                                if (!outDesc.messagesRequests().isEmpty()) {
>>>>>>> 08606bd4
                                    if (log.isDebugEnabled())
                                        log.debug("Session was closed but there are unacknowledged messages, " +
                                            "will try to reconnect [rmtNode=" + outDesc.node().id() + ']');

                                    DisconnectedSessionInfo disconnectData =
                                        new DisconnectedSessionInfo(outDesc, connId.connectionIndex());

                                    commWorker.addProcessDisconnectRequest(disconnectData);
                                }
                            }
                            else
                                outDesc.onNodeLeft();
                        }
                    }

                    CommunicationListener<Message> lsnr0 = lsnr;

                    if (lsnr0 != null)
                        lsnr0.onDisconnected(id);
                }
            }

            /**
             * @param ses Session.
             * @param msg Message.
             */
            private void onFirstMessage(GridNioSession ses, Message msg) {
                UUID sndId;

                ConnectionKey connKey;

                if (msg instanceof NodeIdMessage) {
                    sndId = U.bytesToUuid(((NodeIdMessage) msg).nodeIdBytes, 0);
                    connKey = new ConnectionKey(sndId, 0, -1);
                }
                else {
                    assert msg instanceof HandshakeMessage : msg;

                    HandshakeMessage msg0 = (HandshakeMessage)msg;

                    sndId = ((HandshakeMessage)msg).nodeId();
                    connKey = new ConnectionKey(sndId, msg0.connectionIndex(), msg0.connectCount());
                }

                if (log.isDebugEnabled())
                    log.debug("Remote node ID received: " + sndId);

                final ClusterNode rmtNode = getSpiContext().node(sndId);

                if (rmtNode == null) {
                    if (log.isDebugEnabled())
                        log.debug("Close incoming connection, unknown node: " + sndId);

                    ses.close();

                    return;
                }

                final ConnectionKey old = ses.addMeta(CONN_IDX_META, connKey);

                assert old == null;

                ClusterNode locNode = getSpiContext().localNode();

                if (ses.remoteAddress() == null)
                    return;

                assert msg instanceof HandshakeMessage : msg;

                HandshakeMessage msg0 = (HandshakeMessage)msg;

<<<<<<< HEAD
                if (useMultipleConnections(rmtNode)) {
=======
                if (usePairedConnections(rmtNode)) {
>>>>>>> 08606bd4
                    final GridNioRecoveryDescriptor recoveryDesc = inRecoveryDescriptor(rmtNode, connKey);

                    ConnectClosureNew c = new ConnectClosureNew(ses, recoveryDesc, rmtNode);

                    boolean reserve = recoveryDesc.tryReserve(msg0.connectCount(), c);

                    if (reserve)
                        connectedNew(recoveryDesc, ses, true);
                    else {
                        if (c.failed) {
                            ses.send(new RecoveryLastReceivedMessage(-1));

                            for (GridNioSession ses0 : nioSrvr.sessions()) {
                                ConnectionKey key0 = ses0.meta(CONN_IDX_META);

                                if (ses0.accepted() && key0 != null &&
                                    key0.nodeId().equals(connKey.nodeId()) &&
                                    key0.connectionIndex() == connKey.connectionIndex() &&
                                    key0.connectCount() < connKey.connectCount())
                                    ses0.close();
                            }
                        }
                    }
                }
                else {
<<<<<<< HEAD
                    GridCommunicationClient[] curClients = clients.get(sndId);

                    GridCommunicationClient oldClient = curClients != null ? curClients[0] : null;
=======
                    assert connKey.connectionIndex() >= 0 : connKey;

                    GridCommunicationClient[] curClients = clients.get(sndId);

                    GridCommunicationClient oldClient =
                        curClients != null && connKey.connectionIndex() < curClients.length ?
                            curClients[connKey.connectionIndex()] :
                            null;
>>>>>>> 08606bd4

                    boolean hasShmemClient = false;

                    if (oldClient != null) {
                        if (oldClient instanceof GridTcpNioCommunicationClient) {
                            if (log.isDebugEnabled())
                                log.debug("Received incoming connection when already connected " +
                                    "to this node, rejecting [locNode=" + locNode.id() +
                                    ", rmtNode=" + sndId + ']');

                            ses.send(new RecoveryLastReceivedMessage(-1));

                            return;
                        }
                        else {
                            assert oldClient instanceof GridShmemCommunicationClient;

                            hasShmemClient = true;
                        }
                    }

                    GridFutureAdapter<GridCommunicationClient> fut = new GridFutureAdapter<>();

                    GridFutureAdapter<GridCommunicationClient> oldFut = clientFuts.putIfAbsent(connKey, fut);

                    final GridNioRecoveryDescriptor recoveryDesc = inRecoveryDescriptor(rmtNode, connKey);

                    if (oldFut == null) {
                        curClients = clients.get(sndId);

<<<<<<< HEAD
                        oldClient = curClients != null ? curClients[0] : null;

                        if (oldClient != null) {
                            if (oldClient instanceof GridTcpNioCommunicationClient) {
=======
                        oldClient = curClients != null && connKey.connectionIndex() < curClients.length ?
                            curClients[connKey.connectionIndex()] : null;

                        if (oldClient != null) {
                            if (oldClient instanceof GridTcpNioCommunicationClient) {
                                assert oldClient.connectionIndex() == connKey.connectionIndex() : oldClient;

>>>>>>> 08606bd4
                                if (log.isDebugEnabled())
                                    log.debug("Received incoming connection when already connected " +
                                        "to this node, rejecting [locNode=" + locNode.id() +
                                        ", rmtNode=" + sndId + ']');

                                ses.send(new RecoveryLastReceivedMessage(-1));

                                fut.onDone(oldClient);

                                return;
                            }
                            else {
                                assert oldClient instanceof GridShmemCommunicationClient;

                                hasShmemClient = true;
                            }
                        }

                        boolean reserved = recoveryDesc.tryReserve(msg0.connectCount(),
                            new ConnectClosure(ses, recoveryDesc, rmtNode, connKey, msg0, !hasShmemClient, fut));

                        if (log.isDebugEnabled())
                            log.debug("Received incoming connection from remote node " +
                                "[rmtNode=" + rmtNode.id() + ", reserved=" + reserved + ']');

                        if (reserved) {
                            try {
                                GridTcpNioCommunicationClient client =
                                    connected(recoveryDesc, ses, rmtNode, msg0.received(), true, !hasShmemClient);

                                fut.onDone(client);
                            }
                            finally {
                                clientFuts.remove(connKey, fut);
                            }
                        }
                    }
                    else {
                        if (oldFut instanceof ConnectFuture && locNode.order() < rmtNode.order()) {
                            if (log.isDebugEnabled()) {
                                log.debug("Received incoming connection from remote node while " +
                                    "connecting to this node, rejecting [locNode=" + locNode.id() +
                                    ", locNodeOrder=" + locNode.order() + ", rmtNode=" + rmtNode.id() +
                                    ", rmtNodeOrder=" + rmtNode.order() + ']');
                            }

                            ses.send(new RecoveryLastReceivedMessage(-1));
                        }
                        else {
                            // The code below causes a race condition between shmem and TCP (see IGNITE-1294)
                            boolean reserved = recoveryDesc.tryReserve(msg0.connectCount(),
                                new ConnectClosure(ses, recoveryDesc, rmtNode, connKey, msg0, !hasShmemClient, fut));

                            if (reserved)
                                connected(recoveryDesc, ses, rmtNode, msg0.received(), true, !hasShmemClient);
                        }
                    }
                }
            }

            @Override public void onMessage(GridNioSession ses, Message msg) {
                ConnectionKey connKey = ses.meta(CONN_IDX_META);

                if (connKey == null) {
                    assert ses.accepted() : ses;

                    if (!connectGate.tryEnter()) {
                        if (log.isDebugEnabled())
                            log.debug("Close incoming connection, failed to enter gateway.");

                        ses.close();

                        return;
                    }

                    try {
                        onFirstMessage(ses, msg);
                    }
                    finally {
                        connectGate.leave();
                    }
                }
                else {
                    rcvdMsgsCnt.increment();

                    if (msg instanceof RecoveryLastReceivedMessage) {
                        GridNioRecoveryDescriptor recovery = ses.outRecoveryDescriptor();

                        if (recovery != null) {
                            RecoveryLastReceivedMessage msg0 = (RecoveryLastReceivedMessage)msg;

                            if (log.isDebugEnabled()) {
                                log.debug("Received recovery acknowledgement [rmtNode=" + connKey.nodeId() +
                                    ", connIdx=" + connKey.connectionIndex() +
                                    ", rcvCnt=" + msg0.received() + ']');
                            }

                            recovery.ackReceived(msg0.received());

                            return;
                        }
                    }
                    else {
                        GridNioRecoveryDescriptor recovery = ses.inRecoveryDescriptor();

                        if (recovery != null) {
                            long rcvCnt = recovery.onReceived();

                            if (rcvCnt % ackSndThreshold == 0) {
                                if (log.isDebugEnabled()) {
                                    log.debug("Send recovery acknowledgement [rmtNode=" + connKey.nodeId() +
                                        ", connIdx=" + connKey.connectionIndex() +
                                        ", rcvCnt=" + rcvCnt + ']');
                                }

                                ses.systemMessage(new RecoveryLastReceivedMessage(rcvCnt));

                                recovery.lastAcknowledged(rcvCnt);
                            }
                        }
                    }

                    IgniteRunnable c;

                    if (msgQueueLimit > 0) {
                        GridNioMessageTracker tracker = ses.meta(TRACKER_META);

                        if (tracker == null) {
                            GridNioMessageTracker old = ses.addMeta(TRACKER_META, tracker =
                                new GridNioMessageTracker(ses, msgQueueLimit));

                            assert old == null;
                        }

                        tracker.onMessageReceived();

                        c = tracker;
                    }
                    else
                        c = NOOP;

                    notifyListener(connKey.nodeId(), msg, c);
                }
            }

            /**
             * @param recovery Recovery descriptor.
             * @param ses Session.
             * @param node Node.
             * @param rcvCnt Number of received messages.
             * @param sndRes If {@code true} sends response for recovery handshake.
             * @param createClient If {@code true} creates NIO communication client.
             * @return Client.
             */
            private GridTcpNioCommunicationClient connected(
                GridNioRecoveryDescriptor recovery,
                GridNioSession ses,
                ClusterNode node,
                long rcvCnt,
                boolean sndRes,
                boolean createClient) {
                ConnectionKey connKey = ses.meta(CONN_IDX_META);

                assert connKey != null && connKey.connectionIndex() >= 0 : connKey;
                assert !usePairedConnections(node);

                recovery.onHandshake(rcvCnt);

                ses.inRecoveryDescriptor(recovery);
<<<<<<< HEAD
=======
                ses.outRecoveryDescriptor(recovery);
>>>>>>> 08606bd4

                nioSrvr.resend(ses);

                try {
                    if (sndRes)
                        nioSrvr.sendSystem(ses, new RecoveryLastReceivedMessage(recovery.received()));
                }
                catch (IgniteCheckedException e) {
                    U.error(log, "Failed to send message: " + e, e);
                }

                recovery.onConnected();

                GridTcpNioCommunicationClient client = null;

                if (createClient) {
<<<<<<< HEAD
                    client = new GridTcpNioCommunicationClient(0, ses, log);

                    addNodeClient(node, 0, client);
=======
                    client = new GridTcpNioCommunicationClient(connKey.connectionIndex(), ses, log);

                    addNodeClient(node, connKey.connectionIndex(), client);
>>>>>>> 08606bd4
                }

                return client;
            }

            /**
             * @param recovery Recovery descriptor.
             * @param ses Session.
             * @param sndRes If {@code true} sends response for recovery handshake.
             */
            private void connectedNew(
                GridNioRecoveryDescriptor recovery,
                GridNioSession ses,
                boolean sndRes) {
<<<<<<< HEAD
                ses.inRecoveryDescriptor(recovery);

                if (sndRes)
                    nioSrvr.sendSystem(ses, new RecoveryLastReceivedMessage(recovery.received()));

                recovery.onConnected();
=======
                try {
                    ses.inRecoveryDescriptor(recovery);

                    if (sndRes)
                        nioSrvr.sendSystem(ses, new RecoveryLastReceivedMessage(recovery.received()));

                    recovery.onConnected();
                }
                catch (IgniteCheckedException e) {
                    U.error(log, "Failed to send message: " + e, e);
                }
>>>>>>> 08606bd4
            }

            /**
             *
             */
            class ConnectClosureNew implements IgniteInClosure<Boolean> {
                /** */
                private static final long serialVersionUID = 0L;

                /** */
                private final GridNioSession ses;

                /** */
                private final GridNioRecoveryDescriptor recoveryDesc;

                /** */
                private final ClusterNode rmtNode;

                /** */
                private boolean failed;

                /**
                 * @param ses Incoming session.
                 * @param recoveryDesc Recovery descriptor.
                 * @param rmtNode Remote node.
                 */
                ConnectClosureNew(GridNioSession ses,
                    GridNioRecoveryDescriptor recoveryDesc,
                    ClusterNode rmtNode) {
                    this.ses = ses;
                    this.recoveryDesc = recoveryDesc;
                    this.rmtNode = rmtNode;
                }

                /** {@inheritDoc} */
                @Override public void apply(Boolean success) {
<<<<<<< HEAD
                    failed = !success;

                    if (success) {
                        IgniteInClosure<IgniteInternalFuture<?>> lsnr = new IgniteInClosure<IgniteInternalFuture<?>>() {
                            @Override public void apply(IgniteInternalFuture<?> msgFut) {
                                try {
                                    msgFut.get();

                                    connectedNew(recoveryDesc, ses, false);
                                }
                                catch (IgniteCheckedException e) {
                                    if (log.isDebugEnabled())
                                        log.debug("Failed to send recovery handshake " +
                                            "[rmtNode=" + rmtNode.id() + ", err=" + e + ']');

                                    recoveryDesc.release();
                                }
                            }
                        };

                        nioSrvr.sendSystem(ses, new RecoveryLastReceivedMessage(recoveryDesc.received()), lsnr);
                    }
                    else
                        nioSrvr.sendSystem(ses, new RecoveryLastReceivedMessage(-1));
=======
                    try {
                        failed = !success;

                        if (success) {
                            IgniteInClosure<IgniteInternalFuture<?>> lsnr = new IgniteInClosure<IgniteInternalFuture<?>>() {
                                @Override public void apply(IgniteInternalFuture<?> msgFut) {
                                    try {
                                        msgFut.get();

                                        connectedNew(recoveryDesc, ses, false);
                                    }
                                    catch (IgniteCheckedException e) {
                                        if (log.isDebugEnabled())
                                            log.debug("Failed to send recovery handshake " +
                                                    "[rmtNode=" + rmtNode.id() + ", err=" + e + ']');

                                        recoveryDesc.release();
                                    }
                                }
                            };

                            nioSrvr.sendSystem(ses, new RecoveryLastReceivedMessage(recoveryDesc.received()), lsnr);
                        }
                        else
                            nioSrvr.sendSystem(ses, new RecoveryLastReceivedMessage(-1));
                    }
                    catch (IgniteCheckedException e) {
                        U.error(log, "Failed to send message: " + e, e);
                    }
>>>>>>> 08606bd4
                }
            }

            /**
             *
             */
            @SuppressWarnings("PackageVisibleInnerClass")
            class ConnectClosure implements IgniteInClosure<Boolean> {
                /** */
                private static final long serialVersionUID = 0L;

                /** */
                private final GridNioSession ses;

                /** */
                private final GridNioRecoveryDescriptor recoveryDesc;

                /** */
                private final ClusterNode rmtNode;

                /** */
                private final HandshakeMessage msg;

                /** */
                private final GridFutureAdapter<GridCommunicationClient> fut;

                /** */
                private final boolean createClient;

                /** */
                private final ConnectionKey connKey;

                /**
                 * @param ses Incoming session.
                 * @param recoveryDesc Recovery descriptor.
                 * @param rmtNode Remote node.
                 * @param connKey Connection key.
                 * @param msg Handshake message.
                 * @param createClient If {@code true} creates NIO communication client..
                 * @param fut Connect future.
                 */
                ConnectClosure(GridNioSession ses,
                    GridNioRecoveryDescriptor recoveryDesc,
                    ClusterNode rmtNode,
                    ConnectionKey connKey,
                    HandshakeMessage msg,
                    boolean createClient,
                    GridFutureAdapter<GridCommunicationClient> fut) {
                    this.ses = ses;
                    this.recoveryDesc = recoveryDesc;
                    this.rmtNode = rmtNode;
                    this.connKey = connKey;
                    this.msg = msg;
                    this.createClient = createClient;
                    this.fut = fut;
                }

                /** {@inheritDoc} */
                @Override public void apply(Boolean success) {
                    if (success) {
                        try {
                            IgniteInClosure<IgniteInternalFuture<?>> lsnr = new IgniteInClosure<IgniteInternalFuture<?>>() {
                                @Override public void apply(IgniteInternalFuture<?> msgFut) {
                                    try {
                                        msgFut.get();

                                        GridTcpNioCommunicationClient client =
                                                connected(recoveryDesc, ses, rmtNode, msg.received(), false, createClient);

                                        fut.onDone(client);
                                    }
                                    catch (IgniteCheckedException e) {
                                        if (log.isDebugEnabled())
                                            log.debug("Failed to send recovery handshake " +
                                                    "[rmtNode=" + rmtNode.id() + ", err=" + e + ']');

                                        recoveryDesc.release();

<<<<<<< HEAD
                                    fut.onDone();
                                }
                                finally {
                                    clientFuts.remove(connKey, fut);
=======
                                        fut.onDone();
                                    }
                                    finally {
                                        clientFuts.remove(connKey, fut);
                                    }
>>>>>>> 08606bd4
                                }
                            };

                            nioSrvr.sendSystem(ses, new RecoveryLastReceivedMessage(recoveryDesc.received()), lsnr);
                        }
                        catch (IgniteCheckedException e) {
                            U.error(log, "Failed to send message: " + e, e);
                        }
                    }
                    else {
                        try {
                            fut.onDone();
                        }
                        finally {
                            clientFuts.remove(connKey, fut);
                        }
                    }
                }
            }
        };

    /** Logger. */
    @LoggerResource
    private IgniteLogger log;

    /** Local IP address. */
    private String locAddr;

    /** Complex variable that represents this node IP address. */
    private volatile InetAddress locHost;

    /** Local port which node uses. */
    private int locPort = DFLT_PORT;

    /** Local port range. */
    private int locPortRange = DFLT_PORT_RANGE;

    /** Local port which node uses to accept shared memory connections. */
    private int shmemPort = DFLT_SHMEM_PORT;

    /** Allocate direct buffer or heap buffer. */
    private boolean directBuf = true;

    /** Allocate direct buffer or heap buffer. */
    private boolean directSndBuf;

    /** Idle connection timeout. */
    private long idleConnTimeout = DFLT_IDLE_CONN_TIMEOUT;

    /** Connect timeout. */
    private long connTimeout = DFLT_CONN_TIMEOUT;

    /** Maximum connect timeout. */
    private long maxConnTimeout = DFLT_MAX_CONN_TIMEOUT;

    /** Reconnect attempts count. */
    @SuppressWarnings({"FieldAccessedSynchronizedAndUnsynchronized"})
    private int reconCnt = DFLT_RECONNECT_CNT;

    /** Socket send buffer. */
    private int sockSndBuf = DFLT_SOCK_BUF_SIZE;

    /** Socket receive buffer. */
    private int sockRcvBuf = DFLT_SOCK_BUF_SIZE;

    /** Message queue limit. */
    private int msgQueueLimit = DFLT_MSG_QUEUE_LIMIT;

    /** Slow client queue limit. */
    private int slowClientQueueLimit;

    /** NIO server. */
    private GridNioServer<Message> nioSrvr;

    /** Shared memory server. */
    private IpcSharedMemoryServerEndpoint shmemSrv;

    /** */
<<<<<<< HEAD
=======
    private boolean usePairedConnections = true;

    /** */
>>>>>>> 08606bd4
    private int connectionsPerNode = DFLT_CONN_PER_NODE;

    /** {@code TCP_NODELAY} option value for created sockets. */
    private boolean tcpNoDelay = DFLT_TCP_NODELAY;

    /** Number of received messages after which acknowledgment is sent. */
    private int ackSndThreshold = DFLT_ACK_SND_THRESHOLD;

    /** Maximum number of unacknowledged messages. */
    private int unackedMsgsBufSize;

    /** Socket write timeout. */
    private long sockWriteTimeout = DFLT_SOCK_WRITE_TIMEOUT;

    /** Recovery and idle clients handler. */
    private CommunicationWorker commWorker;

    /** Shared memory accept worker. */
    private ShmemAcceptWorker shmemAcceptWorker;

    /** Shared memory workers. */
    private final Collection<ShmemWorker> shmemWorkers = new ConcurrentLinkedDeque8<>();

    /** Clients. */
    private final ConcurrentMap<UUID, GridCommunicationClient[]> clients = GridConcurrentFactory.newMap();

    /** SPI listener. */
    private volatile CommunicationListener<Message> lsnr;

    /** Bound port. */
    private int boundTcpPort = -1;

    /** Bound port for shared memory server. */
    private int boundTcpShmemPort = -1;

    /** Count of selectors to use in TCP server. */
    private int selectorsCnt = DFLT_SELECTORS_CNT;

    /**
     * Defines how many non-blocking {@code selector.selectNow()} should be made before
     * falling into {@code selector.select(long)} in NIO server. Long value. Default is {@code 0}.
     * Can be set to {@code Long.MAX_VALUE} so selector threads will never block.
     */
    private long selectorSpins = IgniteSystemProperties.getLong("IGNITE_SELECTOR_SPINS", 0L);

    /** Address resolver. */
    private AddressResolver addrRslvr;

    /** Received messages count. */
    private final LongAdder8 rcvdMsgsCnt = new LongAdder8();

    /** Sent messages count.*/
    private final LongAdder8 sentMsgsCnt = new LongAdder8();

    /** Received bytes count. */
    private final LongAdder8 rcvdBytesCnt = new LongAdder8();

    /** Sent bytes count.*/
    private final LongAdder8 sentBytesCnt = new LongAdder8();

    /** Context initialization latch. */
    private final CountDownLatch ctxInitLatch = new CountDownLatch(1);

    /** Stopping flag (set to {@code true} when SPI gets stopping signal). */
    private volatile boolean stopping;

    /** metrics listener. */
    private final GridNioMetricsListener metricsLsnr = new GridNioMetricsListener() {
        @Override public void onBytesSent(int bytesCnt) {
            sentBytesCnt.add(bytesCnt);
        }

        @Override public void onBytesReceived(int bytesCnt) {
            rcvdBytesCnt.add(bytesCnt);
        }
    };

    /** Client connect futures. */
    private final ConcurrentMap<ConnectionKey, GridFutureAdapter<GridCommunicationClient>> clientFuts =
        GridConcurrentFactory.newMap();

    /** */
    private final ConcurrentMap<ConnectionKey, GridNioRecoveryDescriptor> recoveryDescs = GridConcurrentFactory.newMap();

    /** */
    private final ConcurrentMap<ConnectionKey, GridNioRecoveryDescriptor> outRecDescs = GridConcurrentFactory.newMap();

    /** */
    private final ConcurrentMap<ConnectionKey, GridNioRecoveryDescriptor> inRecDescs = GridConcurrentFactory.newMap();

    /** Discovery listener. */
    private final GridLocalEventListener discoLsnr = new GridLocalEventListener() {
        @Override public void onEvent(Event evt) {
            assert evt instanceof DiscoveryEvent : evt;
            assert evt.type() == EVT_NODE_LEFT || evt.type() == EVT_NODE_FAILED ;

            onNodeLeft(((DiscoveryEvent)evt).eventNode().id());
        }
    };

    /**
     * @return {@code True} if ssl enabled.
     */
    private boolean isSslEnabled() {
        return ignite.configuration().getSslContextFactory() != null;
    }

    /**
     * Sets address resolver.
     *
     * @param addrRslvr Address resolver.
     */
    @IgniteSpiConfiguration(optional = true)
    public void setAddressResolver(AddressResolver addrRslvr) {
        // Injection should not override value already set by Spring or user.
        if (this.addrRslvr == null)
            this.addrRslvr = addrRslvr;
    }

    /**
     * Injects resources.
     *
     * @param ignite Ignite.
     */
    @IgniteInstanceResource
    @Override protected void injectResources(Ignite ignite) {
        super.injectResources(ignite);

        if (ignite != null) {
            setAddressResolver(ignite.configuration().getAddressResolver());
            setLocalAddress(ignite.configuration().getLocalHost());
        }
    }

    /**
     * Sets local host address for socket binding. Note that one node could have
     * additional addresses beside the loopback one. This configuration
     * parameter is optional.
     *
     * @param locAddr IP address. Default value is any available local
     *      IP address.
     */
    @IgniteSpiConfiguration(optional = true)
    public void setLocalAddress(String locAddr) {
        // Injection should not override value already set by Spring or user.
        if (this.locAddr == null)
            this.locAddr = locAddr;
    }

    /** {@inheritDoc} */
    @Override public String getLocalAddress() {
        return locAddr;
    }

    /**
     * Sets local port for socket binding.
     * <p>
     * If not provided, default value is {@link #DFLT_PORT}.
     *
     * @param locPort Port number.
     */
    @IgniteSpiConfiguration(optional = true)
    public void setLocalPort(int locPort) {
        this.locPort = locPort;
    }

    /** {@inheritDoc} */
    @Override public int getLocalPort() {
        return locPort;
    }

    /**
     * Sets local port range for local host ports (value must greater than or equal to <tt>0</tt>).
     * If provided local port (see {@link #setLocalPort(int)}} is occupied,
     * implementation will try to increment the port number for as long as it is less than
     * initial value plus this range.
     * <p>
     * If port range value is <tt>0</tt>, then implementation will try bind only to the port provided by
     * {@link #setLocalPort(int)} method and fail if binding to this port did not succeed.
     * <p>
     * Local port range is very useful during development when more than one grid nodes need to run
     * on the same physical machine.
     * <p>
     * If not provided, default value is {@link #DFLT_PORT_RANGE}.
     *
     * @param locPortRange New local port range.
     */
    @IgniteSpiConfiguration(optional = true)
    public void setLocalPortRange(int locPortRange) {
        this.locPortRange = locPortRange;
    }

    /** {@inheritDoc} */
    @Override public int getLocalPortRange() {
        return locPortRange;
    }

    /** {@inheritDoc} */
    @Override public boolean isUsePairedConnections() {
        return usePairedConnections;
    }

    /**
     * Set this to {@code true} if {@code TcpCommunicationSpi} should
     * maintain connection for outgoing and incoming messages separately.
     * In this case total number of connections between local and each remote node
     * is {@link #getConnectionsPerNode()} * 2.
     * <p>
     * Set this to {@code false} if each connection of {@link #getConnectionsPerNode()}
     * should be used for outgoing and incoming messages. In this case total number
     * of connections between local and each remote node is {@link #getConnectionsPerNode()}.
     * In this case load NIO selectors load
     * balancing of {@link GridNioServer} will be disabled.
     * <p>
     * Default is {@code true}.
     *
     * @param usePairedConnections {@code true} to use paired connections and {@code false} otherwise.
     * @see #getConnectionsPerNode()
     */
    public void setUsePairedConnections(boolean usePairedConnections) {
        this.usePairedConnections = usePairedConnections;
    }

    /**
     * Sets number of connections to each remote node. if {@link #isUsePairedConnections()}
     * is {@code true} then number of connections is doubled and half is used for incoming and
     * half for outgoing messages.
     *
     * @param maxConnectionsPerNode Number of connections per node.
     * @see #isUsePairedConnections()
     */
    public void setConnectionsPerNode(int maxConnectionsPerNode) {
        this.connectionsPerNode = maxConnectionsPerNode;
    }

    /** {@inheritDoc} */
    @Override public int getConnectionsPerNode() {
        return connectionsPerNode;
    }

    /**
     * TODO
     *
     * @param maxConnectionsPerNode Number of connections per node.
     */
    public void setConnectionsPerNode(int maxConnectionsPerNode) {
        this.connectionsPerNode = maxConnectionsPerNode;
    }

    /**
     * TODO
     *
     * @return Number of connections per node.
     */
    public int getConnectionsPerNode() {
        return connectionsPerNode;
    }

    /**
     * Sets local port to accept shared memory connections.
     * <p>
     * If set to {@code -1} shared memory communication will be disabled.
     * <p>
     * If not provided, default value is {@link #DFLT_SHMEM_PORT}.
     *
     * @param shmemPort Port number.
     */
    @IgniteSpiConfiguration(optional = true)
    public void setSharedMemoryPort(int shmemPort) {
        this.shmemPort = shmemPort;
    }

    /** {@inheritDoc} */
    @Override public int getSharedMemoryPort() {
        return shmemPort;
    }

    /**
     * Sets maximum idle connection timeout upon which a connection
     * to client will be closed.
     * <p>
     * If not provided, default value is {@link #DFLT_IDLE_CONN_TIMEOUT}.
     *
     * @param idleConnTimeout Maximum idle connection time.
     */
    @IgniteSpiConfiguration(optional = true)
    public void setIdleConnectionTimeout(long idleConnTimeout) {
        this.idleConnTimeout = idleConnTimeout;
    }

    /** {@inheritDoc} */
    @Override public long getIdleConnectionTimeout() {
        return idleConnTimeout;
    }

    /** {@inheritDoc} */
    @Override public long getSocketWriteTimeout() {
        return sockWriteTimeout;
    }

    /**
     * Sets socket write timeout for TCP connection. If message can not be written to
     * socket within this time then connection is closed and reconnect is attempted.
     * <p>
     * Default to {@link #DFLT_SOCK_WRITE_TIMEOUT}.
     *
     * @param sockWriteTimeout Socket write timeout for TCP connection.
     */
    @IgniteSpiConfiguration(optional = true)
    public void setSocketWriteTimeout(long sockWriteTimeout) {
        this.sockWriteTimeout = sockWriteTimeout;
    }

    /** {@inheritDoc} */
    @Override public int getAckSendThreshold() {
        return ackSndThreshold;
    }

    /**
     * Sets number of received messages per connection to node after which acknowledgment message is sent.
     * <p>
     * Default to {@link #DFLT_ACK_SND_THRESHOLD}.
     *
     * @param ackSndThreshold Number of received messages after which acknowledgment is sent.
     */
    @IgniteSpiConfiguration(optional = true)
    public void setAckSendThreshold(int ackSndThreshold) {
        this.ackSndThreshold = ackSndThreshold;
    }

    /** {@inheritDoc} */
    @Override public int getUnacknowledgedMessagesBufferSize() {
        return unackedMsgsBufSize;
    }

    /**
     * Sets maximum number of stored unacknowledged messages per connection to node.
     * If number of unacknowledged messages exceeds this number then connection to node is
     * closed and reconnect is attempted.
     *
     * @param unackedMsgsBufSize Maximum number of unacknowledged messages.
     */
    @IgniteSpiConfiguration(optional = true)
    public void setUnacknowledgedMessagesBufferSize(int unackedMsgsBufSize) {
        this.unackedMsgsBufSize = unackedMsgsBufSize;
    }

    /**
     * Sets connection buffer size. If set to {@code 0} connection buffer is disabled.
     *
     * @param connBufSize Connection buffer size.
     * @see #setConnectionBufferFlushFrequency(long)
     * @deprecated Not used any more.
     */
    @Deprecated
    @IgniteSpiConfiguration(optional = true)
    public void setConnectionBufferSize(int connBufSize) {
        // No-op.
    }

    /** {@inheritDoc} */
    @Deprecated
    @Override public int getConnectionBufferSize() {
        return 0;
    }

    /** {@inheritDoc} */
    @Deprecated
    @IgniteSpiConfiguration(optional = true)
    @Override public void setConnectionBufferFlushFrequency(long connBufFlushFreq) {
        // No-op.
    }

    /** {@inheritDoc} */
    @Deprecated
    @Override public long getConnectionBufferFlushFrequency() {
        return 0;
    }

    /**
     * Sets connect timeout used when establishing connection
     * with remote nodes.
     * <p>
     * {@code 0} is interpreted as infinite timeout.
     * <p>
     * If not provided, default value is {@link #DFLT_CONN_TIMEOUT}.
     * <p>
     * When this property is explicitly set {@link IgniteConfiguration#getFailureDetectionTimeout()} is ignored.
     *
     * @param connTimeout Connect timeout.
     */
    @IgniteSpiConfiguration(optional = true)
    public void setConnectTimeout(long connTimeout) {
        this.connTimeout = connTimeout;

        failureDetectionTimeoutEnabled(false);
    }

    /** {@inheritDoc} */
    @Override public long getConnectTimeout() {
        return connTimeout;
    }

    /**
     * Sets maximum connect timeout. If handshake is not established within connect timeout,
     * then SPI tries to repeat handshake procedure with increased connect timeout.
     * Connect timeout can grow till maximum timeout value,
     * if maximum timeout value is reached then the handshake is considered as failed.
     * <p>
     * {@code 0} is interpreted as infinite timeout.
     * <p>
     * If not provided, default value is {@link #DFLT_MAX_CONN_TIMEOUT}.
     * <p>
     * When this property is explicitly set {@link IgniteConfiguration#getFailureDetectionTimeout()} is ignored.
     *
     * @param maxConnTimeout Maximum connect timeout.
     */
    @IgniteSpiConfiguration(optional = true)
    public void setMaxConnectTimeout(long maxConnTimeout) {
        this.maxConnTimeout = maxConnTimeout;

        failureDetectionTimeoutEnabled(false);
    }

    /** {@inheritDoc} */
    @Override public long getMaxConnectTimeout() {
        return maxConnTimeout;
    }

    /**
     * Sets maximum number of reconnect attempts used when establishing connection
     * with remote nodes.
     * <p>
     * If not provided, default value is {@link #DFLT_RECONNECT_CNT}.
     * <p>
     * When this property is explicitly set {@link IgniteConfiguration#getFailureDetectionTimeout()} is ignored.
     *
     * @param reconCnt Maximum number of reconnection attempts.
     */
    @IgniteSpiConfiguration(optional = true)
    public void setReconnectCount(int reconCnt) {
        this.reconCnt = reconCnt;

        failureDetectionTimeoutEnabled(false);
    }

    /** {@inheritDoc} */
    @Override public int getReconnectCount() {
        return reconCnt;
    }

    /**
     * Sets flag to allocate direct or heap buffer in SPI.
     * If value is {@code true}, then SPI will use {@link ByteBuffer#allocateDirect(int)} call.
     * Otherwise, SPI will use {@link ByteBuffer#allocate(int)} call.
     * <p>
     * If not provided, default value is {@code true}.
     *
     * @param directBuf Flag indicates to allocate direct or heap buffer in SPI.
     */
    @IgniteSpiConfiguration(optional = true)
    public void setDirectBuffer(boolean directBuf) {
        this.directBuf = directBuf;
    }

    /** {@inheritDoc} */
    @Override public boolean isDirectBuffer() {
        return directBuf;
    }

    /** {@inheritDoc} */
    @Override public boolean isDirectSendBuffer() {
        return directSndBuf;
    }

    /**
     * Sets whether to use direct buffer for sending.
     * <p>
     * If not provided default is {@code false}.
     *
     * @param directSndBuf {@code True} to use direct buffers for send.
     */
    @IgniteSpiConfiguration(optional = true)
    public void setDirectSendBuffer(boolean directSndBuf) {
        this.directSndBuf = directSndBuf;
    }

    /**
     * Sets the count of selectors te be used in TCP server.
     * <p/>
     * If not provided, default value is {@link #DFLT_SELECTORS_CNT}.
     *
     * @param selectorsCnt Selectors count.
     */
    @IgniteSpiConfiguration(optional = true)
    public void setSelectorsCount(int selectorsCnt) {
        this.selectorsCnt = selectorsCnt;
    }

    /** {@inheritDoc} */
    @Override public int getSelectorsCount() {
        return selectorsCnt;
    }

    /** {@inheritDoc} */
    @Override public long getSelectorSpins() {
        return selectorSpins;
    }

    /**
     * Defines how many non-blocking {@code selector.selectNow()} should be made before
     * falling into {@code selector.select(long)} in NIO server. Long value. Default is {@code 0}.
     * Can be set to {@code Long.MAX_VALUE} so selector threads will never block.
     *
     * @param selectorSpins Selector thread busy-loop iterations.
     */
    public void setSelectorSpins(long selectorSpins) {
        this.selectorSpins = selectorSpins;
    }

    /**
     * Sets value for {@code TCP_NODELAY} socket option. Each
     * socket will be opened using provided value.
     * <p>
     * Setting this option to {@code true} disables Nagle's algorithm
     * for socket decreasing latency and delivery time for small messages.
     * <p>
     * For systems that work under heavy network load it is advisable to
     * set this value to {@code false}.
     * <p>
     * If not provided, default value is {@link #DFLT_TCP_NODELAY}.
     *
     * @param tcpNoDelay {@code True} to disable TCP delay.
     */
    @IgniteSpiConfiguration(optional = true)
    public void setTcpNoDelay(boolean tcpNoDelay) {
        this.tcpNoDelay = tcpNoDelay;
    }

    /** {@inheritDoc} */
    @Override public boolean isTcpNoDelay() {
        return tcpNoDelay;
    }

    /**
     * Sets receive buffer size for sockets created or accepted by this SPI.
     * <p>
     * If not provided, default is {@link #DFLT_SOCK_BUF_SIZE}.
     *
     * @param sockRcvBuf Socket receive buffer size.
     */
    @IgniteSpiConfiguration(optional = true)
    public void setSocketReceiveBuffer(int sockRcvBuf) {
        this.sockRcvBuf = sockRcvBuf;
    }

    /** {@inheritDoc} */
    @Override public int getSocketReceiveBuffer() {
        return sockRcvBuf;
    }

    /**
     * Sets send buffer size for sockets created or accepted by this SPI.
     * <p>
     * If not provided, default is {@link #DFLT_SOCK_BUF_SIZE}.
     *
     * @param sockSndBuf Socket send buffer size.
     */
    @IgniteSpiConfiguration(optional = true)
    public void setSocketSendBuffer(int sockSndBuf) {
        this.sockSndBuf = sockSndBuf;
    }

    /** {@inheritDoc} */
    @Override public int getSocketSendBuffer() {
        return sockSndBuf;
    }

    /**
     * Sets message queue limit for incoming and outgoing messages.
     * <p>
     * When set to positive number send queue is limited to the configured value.
     * {@code 0} disables the size limitations.
     * <p>
     * If not provided, default is {@link #DFLT_MSG_QUEUE_LIMIT}.
     *
     * @param msgQueueLimit Send queue size limit.
     */
    @IgniteSpiConfiguration(optional = true)
    public void setMessageQueueLimit(int msgQueueLimit) {
        this.msgQueueLimit = msgQueueLimit;
    }

    /** {@inheritDoc} */
    @Override public int getMessageQueueLimit() {
        return msgQueueLimit;
    }

    /** {@inheritDoc} */
    @Override public int getSlowClientQueueLimit() {
        return slowClientQueueLimit;
    }

    /**
     * Sets slow client queue limit.
     * <p/>
     * When set to a positive number, communication SPI will monitor clients outbound message queue sizes and will drop
     * those clients whose queue exceeded this limit.
     * <p/>
     * Usually this value should be set to the same value as {@link #getMessageQueueLimit()} which controls
     * message back-pressure for server nodes. The default value for this parameter is {@code 0}
     * which means {@code unlimited}.
     *
     * @param slowClientQueueLimit Slow client queue limit.
     */
    public void setSlowClientQueueLimit(int slowClientQueueLimit) {
        this.slowClientQueueLimit = slowClientQueueLimit;
    }

    /**
     * Sets the minimum number of messages for this SPI, that are buffered
     * prior to sending.
     *
     * @param minBufferedMsgCnt Minimum buffered message count.
     * @deprecated Not used any more.
     */
    @IgniteSpiConfiguration(optional = true)
    @Deprecated
    public void setMinimumBufferedMessageCount(int minBufferedMsgCnt) {
        // No-op.
    }

    /** {@inheritDoc} */
    @Deprecated
    @Override public int getMinimumBufferedMessageCount() {
        return 0;
    }

    /** {@inheritDoc} */
    @Override public void setListener(CommunicationListener<Message> lsnr) {
        this.lsnr = lsnr;
    }

    /**
     * @return Listener.
     */
    public CommunicationListener getListener() {
        return lsnr;
    }

    /** {@inheritDoc} */
    @Override public int getSentMessagesCount() {
        return sentMsgsCnt.intValue();
    }

    /** {@inheritDoc} */
    @Override public long getSentBytesCount() {
        return sentBytesCnt.longValue();
    }

    /** {@inheritDoc} */
    @Override public int getReceivedMessagesCount() {
        return rcvdMsgsCnt.intValue();
    }

    /** {@inheritDoc} */
    @Override public long getReceivedBytesCount() {
        return rcvdBytesCnt.longValue();
    }

    /** {@inheritDoc} */
    @Override public int getOutboundMessagesQueueSize() {
        GridNioServer<Message> srv = nioSrvr;

        return srv != null ? srv.outboundMessagesQueueSize() : 0;
    }

    /** {@inheritDoc} */
    @Override public void resetMetrics() {
        // Can't use 'reset' method because it is not thread-safe
        // according to javadoc.
        sentMsgsCnt.add(-sentMsgsCnt.sum());
        rcvdMsgsCnt.add(-rcvdMsgsCnt.sum());
        sentBytesCnt.add(-sentBytesCnt.sum());
        rcvdBytesCnt.add(-rcvdBytesCnt.sum());
    }

    /** {@inheritDoc} */
    @Override public void dumpStats() {
        IgniteLogger log = this.log;

        if (log != null) {
            StringBuilder sb = new StringBuilder("Communication SPI recovery descriptors: ").append(U.nl());

            for (Map.Entry<ConnectionKey, GridNioRecoveryDescriptor> entry : recoveryDescs.entrySet()) {
                GridNioRecoveryDescriptor desc = entry.getValue();

                sb.append("    [key=").append(entry.getKey())
                    .append(", msgsSent=").append(desc.sent())
                    .append(", msgsAckedByRmt=").append(desc.acked())
                    .append(", msgsRcvd=").append(desc.received())
                    .append(", lastAcked=").append(desc.lastAcknowledged())
                    .append(", reserveCnt=").append(desc.reserveCount())
                    .append(", descIdHash=").append(System.identityHashCode(desc))
                    .append(']').append(U.nl());
            }

            for (Map.Entry<ConnectionKey, GridNioRecoveryDescriptor> entry : outRecDescs.entrySet()) {
                GridNioRecoveryDescriptor desc = entry.getValue();
<<<<<<< HEAD

                sb.append("    [key=").append(entry.getKey())
                    .append(", msgsSent=").append(desc.sent())
                    .append(", msgsAckedByRmt=").append(desc.acked())
                    .append(", reserveCnt=").append(desc.reserveCount())
                    .append(", connected=").append(desc.connected())
                    .append(", reserved=").append(desc.reserved())
=======

                sb.append("    [key=").append(entry.getKey())
                    .append(", msgsSent=").append(desc.sent())
                    .append(", msgsAckedByRmt=").append(desc.acked())
                    .append(", reserveCnt=").append(desc.reserveCount())
                    .append(", connected=").append(desc.connected())
                    .append(", reserved=").append(desc.reserved())
                    .append(", descIdHash=").append(System.identityHashCode(desc))
                    .append(']').append(U.nl());
            }

            for (Map.Entry<ConnectionKey, GridNioRecoveryDescriptor> entry : inRecDescs.entrySet()) {
                GridNioRecoveryDescriptor desc = entry.getValue();

                sb.append("    [key=").append(entry.getKey())
                    .append(", msgsRcvd=").append(desc.received())
                    .append(", lastAcked=").append(desc.lastAcknowledged())
                    .append(", reserveCnt=").append(desc.reserveCount())
                    .append(", connected=").append(desc.connected())
                    .append(", reserved=").append(desc.reserved())
                    .append(", handshakeIdx=").append(desc.handshakeIndex())
>>>>>>> 08606bd4
                    .append(", descIdHash=").append(System.identityHashCode(desc))
                    .append(']').append(U.nl());
            }

<<<<<<< HEAD
            for (Map.Entry<ConnectionKey, GridNioRecoveryDescriptor> entry : inRecDescs.entrySet()) {
                GridNioRecoveryDescriptor desc = entry.getValue();

                sb.append("    [key=").append(entry.getKey())
                    .append(", msgsRcvd=").append(desc.received())
                    .append(", lastAcked=").append(desc.lastAcknowledged())
                    .append(", reserveCnt=").append(desc.reserveCount())
                    .append(", connected=").append(desc.connected())
                    .append(", reserved=").append(desc.reserved())
                    .append(", handshakeIdx=").append(desc.handshakeIndex())
                    .append(", descIdHash=").append(System.identityHashCode(desc))
                    .append(']').append(U.nl());
            }

=======
>>>>>>> 08606bd4
            sb.append("Communication SPI clients: ").append(U.nl());

            for (Map.Entry<UUID, GridCommunicationClient[]> entry : clients.entrySet()) {
                UUID nodeId = entry.getKey();
                GridCommunicationClient[] clients0 = entry.getValue();

                for (GridCommunicationClient client : clients0) {
                    if (client != null) {
                        sb.append("    [node=").append(nodeId)
                            .append(", client=").append(client)
                            .append(']').append(U.nl());
                    }
                }
            }

            U.warn(log, sb.toString());
        }

        GridNioServer<Message> nioSrvr = this.nioSrvr;

        if (nioSrvr != null)
            nioSrvr.dumpStats();
    }

    /** */
    private final ThreadLocal<Integer> threadConnIdx = new ThreadLocal<>();

    /** */
    private final AtomicInteger connIdx = new AtomicInteger();

    /** {@inheritDoc} */
    @Override public Map<String, Object> getNodeAttributes() throws IgniteSpiException {
        initFailureDetectionTimeout();

        assertParameter(locPort > 1023, "locPort > 1023");
        assertParameter(locPort <= 0xffff, "locPort < 0xffff");
        assertParameter(locPortRange >= 0, "locPortRange >= 0");
        assertParameter(idleConnTimeout > 0, "idleConnTimeout > 0");
        assertParameter(sockRcvBuf >= 0, "sockRcvBuf >= 0");
        assertParameter(sockSndBuf >= 0, "sockSndBuf >= 0");
        assertParameter(msgQueueLimit >= 0, "msgQueueLimit >= 0");
        assertParameter(shmemPort > 0 || shmemPort == -1, "shmemPort > 0 || shmemPort == -1");
        assertParameter(selectorsCnt > 0, "selectorsCnt > 0");
        assertParameter(connectionsPerNode > 0, "connectionsPerNode > 0");
        assertParameter(connectionsPerNode <= 1024, "connectionsPerNode <= 1024");

        if (!failureDetectionTimeoutEnabled()) {
            assertParameter(reconCnt > 0, "reconnectCnt > 0");
            assertParameter(connTimeout >= 0, "connTimeout >= 0");
            assertParameter(maxConnTimeout >= connTimeout, "maxConnTimeout >= connTimeout");
        }

        assertParameter(sockWriteTimeout >= 0, "sockWriteTimeout >= 0");
        assertParameter(ackSndThreshold > 0, "ackSndThreshold > 0");
        assertParameter(unackedMsgsBufSize >= 0, "unackedMsgsBufSize >= 0");

        if (unackedMsgsBufSize > 0) {
            assertParameter(unackedMsgsBufSize >= msgQueueLimit * 5,
                "Specified 'unackedMsgsBufSize' is too low, it should be at least 'msgQueueLimit * 5'.");

            assertParameter(unackedMsgsBufSize >= ackSndThreshold * 5,
                "Specified 'unackedMsgsBufSize' is too low, it should be at least 'ackSndThreshold * 5'.");
        }

        if (connectionsPerNode > 1) {
<<<<<<< HEAD
            int idxMode = IgniteSystemProperties.getInteger("CONN_IDX_MODE", 0);

            switch (idxMode) {
                case 0: {
                    connPlc = new ConnectionPolicy() {
                        @Override public int connectionIndex() {
                            return (int)(Thread.currentThread().getId() % connectionsPerNode);
                        }
                    };

                    break;
                }

                case 1: {
                    connPlc = new ConnectionPolicy() {
                        @Override public int connectionIndex() {
                            Integer threadIdx = threadConnIdx.get();

                            if (threadIdx != null)
                                return threadIdx;

                            for (;;) {
                                int idx = connIdx.get();
                                int nextIdx = idx == connectionsPerNode - 1 ? 0 : idx + 1;

                                if (connIdx.compareAndSet(idx, nextIdx)) {
                                    threadConnIdx.set(idx);

                                    return idx;
                                }
                            }
                        }
                    };

                    break;
                }
            }
=======
            connPlc = new ConnectionPolicy() {
                @Override public int connectionIndex() {
                    return (int)(U.safeAbs(Thread.currentThread().getId()) % connectionsPerNode);
                }
            };
>>>>>>> 08606bd4
        }
        else {
            connPlc = new ConnectionPolicy() {
                @Override public int connectionIndex() {
                    return 0;
                }
            };
        }

        try {
            locHost = U.resolveLocalHost(locAddr);
        }
        catch (IOException e) {
            throw new IgniteSpiException("Failed to initialize local address: " + locAddr, e);
        }

        try {
            shmemSrv = resetShmemServer();
        }
        catch (IgniteCheckedException e) {
            U.warn(log, "Failed to start shared memory communication server.", e);
        }

        try {
            // This method potentially resets local port to the value
            // local node was bound to.
            nioSrvr = resetNioServer();
        }
        catch (IgniteCheckedException e) {
            throw new IgniteSpiException("Failed to initialize TCP server: " + locHost, e);
        }

        // Set local node attributes.
        try {
            IgniteBiTuple<Collection<String>, Collection<String>> addrs = U.resolveLocalAddresses(locHost);

            Collection<InetSocketAddress> extAddrs = addrRslvr == null ? null :
                U.resolveAddresses(addrRslvr, F.flat(Arrays.asList(addrs.get1(), addrs.get2())), boundTcpPort);

            HashMap<String, Object> res = new HashMap<>(5);

            res.put(createSpiAttributeName(ATTR_ADDRS), addrs.get1());
            res.put(createSpiAttributeName(ATTR_HOST_NAMES), addrs.get2());
            res.put(createSpiAttributeName(ATTR_PORT), boundTcpPort);
            res.put(createSpiAttributeName(ATTR_SHMEM_PORT), boundTcpShmemPort >= 0 ? boundTcpShmemPort : null);
            res.put(createSpiAttributeName(ATTR_EXT_ADDRS), extAddrs);
            res.put(createSpiAttributeName(ATTR_PAIRED_CONN), usePairedConnections);

            return res;
        }
        catch (IOException | IgniteCheckedException e) {
            throw new IgniteSpiException("Failed to resolve local host to addresses: " + locHost, e);
        }
    }

    /** {@inheritDoc} */
    @Override public void spiStart(String gridName) throws IgniteSpiException {
        assert locHost != null;

        // Start SPI start stopwatch.
        startStopwatch();

        // Ack parameters.
        if (log.isDebugEnabled()) {
            log.debug(configInfo("locAddr", locAddr));
            log.debug(configInfo("locPort", locPort));
            log.debug(configInfo("locPortRange", locPortRange));
            log.debug(configInfo("idleConnTimeout", idleConnTimeout));
            log.debug(configInfo("directBuf", directBuf));
            log.debug(configInfo("directSendBuf", directSndBuf));
            log.debug(configInfo("selectorsCnt", selectorsCnt));
            log.debug(configInfo("tcpNoDelay", tcpNoDelay));
            log.debug(configInfo("sockSndBuf", sockSndBuf));
            log.debug(configInfo("sockRcvBuf", sockRcvBuf));
            log.debug(configInfo("shmemPort", shmemPort));
            log.debug(configInfo("msgQueueLimit", msgQueueLimit));
            log.debug(configInfo("connectionsPerNode", connectionsPerNode));

            if (failureDetectionTimeoutEnabled()) {
                log.debug(configInfo("connTimeout", connTimeout));
                log.debug(configInfo("maxConnTimeout", maxConnTimeout));
                log.debug(configInfo("reconCnt", reconCnt));
            }
            else
                log.debug(configInfo("failureDetectionTimeout", failureDetectionTimeout()));

            log.debug(configInfo("sockWriteTimeout", sockWriteTimeout));
            log.debug(configInfo("ackSndThreshold", ackSndThreshold));
            log.debug(configInfo("unackedMsgsBufSize", unackedMsgsBufSize));
        }

        if (!tcpNoDelay)
            U.quietAndWarn(log, "'TCP_NO_DELAY' for communication is off, which should be used with caution " +
                "since may produce significant delays with some scenarios.");

        if (slowClientQueueLimit > 0 && msgQueueLimit > 0 && slowClientQueueLimit >= msgQueueLimit) {
            U.quietAndWarn(log, "Slow client queue limit is set to a value greater than message queue limit " +
                "(slow client queue limit will have no effect) [msgQueueLimit=" + msgQueueLimit +
                ", slowClientQueueLimit=" + slowClientQueueLimit + ']');
        }

        if (msgQueueLimit == 0)
            U.quietAndWarn(log, "Message queue limit is set to 0 which may lead to " +
                "potential OOMEs when running cache operations in FULL_ASYNC or PRIMARY_SYNC modes " +
                "due to message queues growth on sender and reciever sides.");

        registerMBean(gridName, this, TcpCommunicationSpiMBean.class);

        connectGate = new ConnectGateway();

        if (shmemSrv != null) {
            shmemAcceptWorker = new ShmemAcceptWorker(shmemSrv);

            new IgniteThread(shmemAcceptWorker).start();
        }

        nioSrvr.start();

        commWorker = new CommunicationWorker(gridName);

        commWorker.start();

        // Ack start.
        if (log.isDebugEnabled())
            log.debug(startInfo());
    }

    /** {@inheritDoc} }*/
    @Override public void onContextInitialized0(IgniteSpiContext spiCtx) throws IgniteSpiException {
        spiCtx.registerPort(boundTcpPort, IgnitePortProtocol.TCP);

        // SPI can start without shmem port.
        if (boundTcpShmemPort > 0)
            spiCtx.registerPort(boundTcpShmemPort, IgnitePortProtocol.TCP);

        spiCtx.addLocalEventListener(discoLsnr, EVT_NODE_LEFT, EVT_NODE_FAILED);

        ctxInitLatch.countDown();
    }

    /** {@inheritDoc} */
    @Override public IgniteSpiContext getSpiContext() {
        if (ctxInitLatch.getCount() > 0) {
            if (log.isDebugEnabled())
                log.debug("Waiting for context initialization.");

            try {
                U.await(ctxInitLatch);

                if (log.isDebugEnabled())
                    log.debug("Context has been initialized.");
            }
            catch (IgniteInterruptedCheckedException e) {
                U.warn(log, "Thread has been interrupted while waiting for SPI context initialization.", e);
            }
        }

        return super.getSpiContext();
    }

    /**
     * Recreates tpcSrvr socket instance.
     *
     * @return Server instance.
     * @throws IgniteCheckedException Thrown if it's not possible to create server.
     */
    private GridNioServer<Message> resetNioServer() throws IgniteCheckedException {
        if (boundTcpPort >= 0)
            throw new IgniteCheckedException("Tcp NIO server was already created on port " + boundTcpPort);

        IgniteCheckedException lastEx = null;

        // If configured TCP port is busy, find first available in range.
        int lastPort = locPortRange == 0 ? locPort : locPort + locPortRange - 1;

        for (int port = locPort; port <= lastPort; port++) {
            try {
                MessageFactory msgFactory = new MessageFactory() {
                    private MessageFactory impl;

                    @Nullable @Override public Message create(byte type) {
                        if (impl == null)
                            impl = getSpiContext().messageFactory();

                        assert impl != null;

                        return impl.create(type);
                    }
                };

                GridNioMessageReaderFactory readerFactory = new GridNioMessageReaderFactory() {
                    private MessageFormatter formatter;

                    @Override public MessageReader reader(GridNioSession ses, MessageFactory msgFactory)
                        throws IgniteCheckedException {
                        if (formatter == null)
                            formatter = getSpiContext().messageFormatter();

                        assert formatter != null;

                        ConnectionKey key = ses.meta(CONN_IDX_META);

                        return key != null ? formatter.reader(key.nodeId(), msgFactory) : null;
                    }
                };

                GridNioMessageWriterFactory writerFactory = new GridNioMessageWriterFactory() {
                    private MessageFormatter formatter;

                    @Override public MessageWriter writer(GridNioSession ses) throws IgniteCheckedException {
                        if (formatter == null)
                            formatter = getSpiContext().messageFormatter();

                        assert formatter != null;

                        ConnectionKey key = ses.meta(CONN_IDX_META);

                        return key != null ? formatter.writer(key.nodeId()) : null;
                    }
                };

                GridDirectParser parser = new GridDirectParser(log.getLogger(GridDirectParser.class),
                    msgFactory,
                    readerFactory);

                IgnitePredicate<Message> skipRecoveryPred = new IgnitePredicate<Message>() {
                    @Override public boolean apply(Message msg) {
                        return msg instanceof RecoveryLastReceivedMessage;
                    }
                };

                boolean clientMode = Boolean.TRUE.equals(ignite.configuration().isClientMode());

                IgniteBiInClosure<GridNioSession, Integer> queueSizeMonitor =
                    !clientMode && slowClientQueueLimit > 0 ?
                    new CI2<GridNioSession, Integer>() {
                        @Override public void apply(GridNioSession ses, Integer qSize) {
                            checkClientQueueSize(ses, qSize);
                        }
                    } :
                    null;

                GridNioFilter[] filters;

                if (isSslEnabled()) {
                    GridNioSslFilter sslFilter =
                        new GridNioSslFilter(ignite.configuration().getSslContextFactory().create(),
                            true, ByteOrder.nativeOrder(), log);

                    sslFilter.directMode(true);

                    sslFilter.wantClientAuth(true);
                    sslFilter.needClientAuth(true);

                    filters = new GridNioFilter[] {
                        new GridNioCodecFilter(parser, log, true),
                        new GridConnectionBytesVerifyFilter(log),
                        sslFilter
                    };
                }
                else
                    filters = new GridNioFilter[] {
                        new GridNioCodecFilter(parser, log, true),
                        new GridConnectionBytesVerifyFilter(log)
                    };

                GridNioServer<Message> srvr =
                    GridNioServer.<Message>builder()
                        .address(locHost)
                        .port(port)
                        .listener(srvLsnr)
                        .logger(log)
                        .selectorCount(selectorsCnt)
                        .gridName(gridName)
                        .serverName("tcp-comm")
                        .tcpNoDelay(tcpNoDelay)
                        .directBuffer(directBuf)
                        .byteOrder(ByteOrder.nativeOrder())
                        .socketSendBufferSize(sockSndBuf)
                        .socketReceiveBufferSize(sockRcvBuf)
                        .sendQueueLimit(msgQueueLimit)
                        .directMode(true)
                        .metricsListener(metricsLsnr)
                        .writeTimeout(sockWriteTimeout)
                        .selectorSpins(selectorSpins)
                        .filters(filters)
                        .writerFactory(writerFactory)
                        .skipRecoveryPredicate(skipRecoveryPred)
                        .messageQueueSizeListener(queueSizeMonitor)
                        .balancing(usePairedConnections) // Current balancing logic assumes separate in/out connections.
                        .build();

                boundTcpPort = port;

                // Ack Port the TCP server was bound to.
                if (log.isInfoEnabled())
                    log.info("Successfully bound communication NIO server to TCP port " +
                        "[port=" + boundTcpPort + ", locHost=" + locHost + ", selectorsCnt=" + selectorsCnt +
                        ", selectorSpins=" + srvr.selectorSpins() + ']');

                srvr.idleTimeout(idleConnTimeout);

                return srvr;
            }
            catch (IgniteCheckedException e) {
                if (X.hasCause(e, SSLException.class))
                    throw new IgniteSpiException("Failed to create SSL context. SSL factory: "
                        + ignite.configuration().getSslContextFactory() + '.', e);

                lastEx = e;

                if (log.isDebugEnabled())
                    log.debug("Failed to bind to local port (will try next port within range) [port=" + port +
                        ", locHost=" + locHost + ']');

                onException("Failed to bind to local port (will try next port within range) [port=" + port +
                    ", locHost=" + locHost + ']', e);
            }
        }

        // If free port wasn't found.
        throw new IgniteCheckedException("Failed to bind to any port within range [startPort=" + locPort +
            ", portRange=" + locPortRange + ", locHost=" + locHost + ']', lastEx);
    }

    /**
     * Creates new shared memory communication server.
     *
     * @return Server.
     * @throws IgniteCheckedException If failed.
     */
    @Nullable private IpcSharedMemoryServerEndpoint resetShmemServer() throws IgniteCheckedException {
        if (boundTcpShmemPort >= 0)
            throw new IgniteCheckedException("Shared memory server was already created on port " + boundTcpShmemPort);

        if (shmemPort == -1 || U.isWindows())
            return null;

        IgniteCheckedException lastEx = null;

        // If configured TCP port is busy, find first available in range.
        for (int port = shmemPort; port < shmemPort + locPortRange; port++) {
            try {
                IgniteConfiguration cfg = ignite.configuration();

                IpcSharedMemoryServerEndpoint srv =
                    new IpcSharedMemoryServerEndpoint(log, cfg.getNodeId(), gridName, cfg.getWorkDirectory());

                srv.setPort(port);

                srv.omitOutOfResourcesWarning(true);

                srv.start();

                boundTcpShmemPort = port;

                // Ack Port the TCP server was bound to.
                if (log.isInfoEnabled())
                    log.info("Successfully bound shared memory communication to TCP port [port=" + boundTcpShmemPort +
                        ", locHost=" + locHost + ']');

                return srv;
            }
            catch (IgniteCheckedException e) {
                lastEx = e;

                if (log.isDebugEnabled())
                    log.debug("Failed to bind to local port (will try next port within range) [port=" + port +
                        ", locHost=" + locHost + ']');
            }
        }

        // If free port wasn't found.
        throw new IgniteCheckedException("Failed to bind shared memory communication to any port within range [startPort=" +
            locPort + ", portRange=" + locPortRange + ", locHost=" + locHost + ']', lastEx);
    }

    /** {@inheritDoc} */
    @Override public void spiStop() throws IgniteSpiException {
        assert stopping;

        unregisterMBean();

        // Stop TCP server.
        if (nioSrvr != null)
            nioSrvr.stop();

        U.interrupt(commWorker);
        U.join(commWorker, log);

        U.cancel(shmemAcceptWorker);
        U.join(shmemAcceptWorker, log);

        U.cancel(shmemWorkers);
        U.join(shmemWorkers, log);

        shmemWorkers.clear();

        // Force closing on stop (safety).
        for (GridCommunicationClient[] clients0 : clients.values()) {
            for (GridCommunicationClient client : clients0) {
                if (client != null)
                    client.forceClose();
            }
        }

        // Clear resources.
        nioSrvr = null;
        commWorker = null;

        boundTcpPort = -1;

        // Ack stop.
        if (log.isDebugEnabled())
            log.debug(stopInfo());
    }

    /** {@inheritDoc} */
    @Override protected void onContextDestroyed0() {
        stopping = true;

        if (ctxInitLatch.getCount() > 0)
            // Safety.
            ctxInitLatch.countDown();

        if (connectGate != null)
            connectGate.stopped();

        // Force closing.
        for (GridCommunicationClient[] clients0 : clients.values()) {
            for (GridCommunicationClient client : clients0) {
                if (client != null)
                    client.forceClose();
            }
        }

        getSpiContext().deregisterPorts();

        getSpiContext().removeLocalEventListener(discoLsnr);
    }

    /** {@inheritDoc} */
    @Override public void onClientDisconnected(IgniteFuture<?> reconnectFut) {
        connectGate.disconnected(reconnectFut);

        for (GridCommunicationClient[] clients0 : clients.values()) {
            for (GridCommunicationClient client : clients0) {
                if (client != null)
                    client.forceClose();
            }
        }

        IgniteClientDisconnectedCheckedException err = new IgniteClientDisconnectedCheckedException(reconnectFut,
            "Failed to connect client node disconnected.");

        for (GridFutureAdapter<GridCommunicationClient> clientFut : clientFuts.values())
            clientFut.onDone(err);

        recoveryDescs.clear();
        inRecDescs.clear();
        outRecDescs.clear();
    }

    /** {@inheritDoc} */
    @Override public void onClientReconnected(boolean clusterRestarted) {
        connectGate.reconnected();
    }

    /**
     * @param nodeId Left node ID.
     */
    void onNodeLeft(UUID nodeId) {
        assert nodeId != null;

        GridCommunicationClient[] clients0 = clients.remove(nodeId);

        if (clients0 != null) {
            for (GridCommunicationClient client : clients0) {
                if (client != null) {
                    if (log.isDebugEnabled())
                        log.debug("Forcing NIO client close since node has left [nodeId=" + nodeId +
                            ", client=" + client + ']');

                    client.forceClose();
                }
            }
        }
    }

    /** {@inheritDoc} */
    @Override protected void checkConfigurationConsistency0(IgniteSpiContext spiCtx, ClusterNode node, boolean starting)
        throws IgniteSpiException {
        // These attributes are set on node startup in any case, so we MUST receive them.
        checkAttributePresence(node, createSpiAttributeName(ATTR_ADDRS));
        checkAttributePresence(node, createSpiAttributeName(ATTR_HOST_NAMES));
        checkAttributePresence(node, createSpiAttributeName(ATTR_PORT));
    }

    /**
     * Checks that node has specified attribute and prints warning if it does not.
     *
     * @param node Node to check.
     * @param attrName Name of the attribute.
     */
    private void checkAttributePresence(ClusterNode node, String attrName) {
        if (node.attribute(attrName) == null)
            U.warn(log, "Remote node has inconsistent configuration (required attribute was not found) " +
                "[attrName=" + attrName + ", nodeId=" + node.id() +
                "spiCls=" + U.getSimpleName(TcpCommunicationSpi.class) + ']');
    }

    /** {@inheritDoc} */
    @Override public void sendMessage(ClusterNode node, Message msg) throws IgniteSpiException {
        sendMessage0(node, msg, null);
    }

    /**
     * Sends given message to destination node. Note that characteristics of the
     * exchange such as durability, guaranteed delivery or error notification is
     * dependant on SPI implementation.
     *
     * @param node Destination node.
     * @param msg Message to send.
     * @param ackC Ack closure.
     * @throws org.apache.ignite.spi.IgniteSpiException Thrown in case of any error during sending the message.
     *      Note that this is not guaranteed that failed communication will result
     *      in thrown exception as this is dependant on SPI implementation.
     */
    public void sendMessage(ClusterNode node, Message msg, IgniteInClosure<IgniteException> ackC)
        throws IgniteSpiException {
        sendMessage0(node, msg, ackC);
    }

    /**
     * @param node Destination node.
     * @param msg Message to send.
     * @param ackC Ack closure.
     * @throws org.apache.ignite.spi.IgniteSpiException Thrown in case of any error during sending the message.
     *      Note that this is not guaranteed that failed communication will result
     *      in thrown exception as this is dependant on SPI implementation.
     */
    private void sendMessage0(ClusterNode node, Message msg, IgniteInClosure<IgniteException> ackC)
        throws IgniteSpiException {
        assert node != null;
        assert msg != null;

        if (log.isTraceEnabled())
            log.trace("Sending message with ack to node [node=" + node + ", msg=" + msg + ']');

        ClusterNode locNode = getLocalNode();

        if (locNode == null)
            throw new IgniteSpiException("Local node has not been started or fully initialized " +
                "[isStopping=" + getSpiContext().isStopping() + ']');

        if (node.id().equals(locNode.id()))
            notifyListener(node.id(), msg, NOOP);
        else {
            GridCommunicationClient client = null;

            int connIdx = useMultipleConnections(node) ? connPlc.connectionIndex() : 0;

            try {
                boolean retry;

                do {
                    client = reserveClient(node, connIdx);

                    UUID nodeId = null;

                    if (!client.async())
                        nodeId = node.id();

                    retry = client.sendMessage(nodeId, msg, ackC);

                    client.release();

                    if (!retry)
                        sentMsgsCnt.increment();
                    else {
                        removeNodeClient(node.id(), client);

                        ClusterNode node0 = getSpiContext().node(node.id());

                        if (node0 == null)
                            throw new IgniteCheckedException("Failed to send message to remote node " +
                                "(node has left the grid): " + node.id());
                    }

                    client = null;
                }
                while (retry);
            }
            catch (IgniteCheckedException e) {
                throw new IgniteSpiException("Failed to send message to remote node: " + node, e);
            }
            finally {
                if (client != null && clients.remove(node.id(), client))
                    client.forceClose();
            }
        }
    }

    /**
     * @param nodeId Node ID.
     * @param rmvClient Client to remove.
     * @return {@code True} if client was removed.
     */
    private boolean removeNodeClient(UUID nodeId, GridCommunicationClient rmvClient) {
        for (;;) {
            GridCommunicationClient[] curClients = clients.get(nodeId);

            if (curClients == null || curClients[rmvClient.connectionIndex()] != rmvClient)
                return false;

            GridCommunicationClient[] newClients = Arrays.copyOf(curClients, curClients.length);

            newClients[rmvClient.connectionIndex()] = null;

            if (clients.replace(nodeId, curClients, newClients))
                return true;
        }
    }

    /**
     * @param node Node.
     * @param connIdx Connection index.
     * @param addClient Client to add.
     */
    private void addNodeClient(ClusterNode node, int connIdx, GridCommunicationClient addClient) {
        assert connectionsPerNode > 0 : connectionsPerNode;

        for (;;) {
            GridCommunicationClient[] curClients = clients.get(node.id());

            assert curClients == null || curClients[connIdx] == null : "Client already created [node=" + node.id() +
                ", connIdx=" + connIdx +
                ", client=" + addClient +
                ", oldClient=" + curClients[connIdx] + ']';

            GridCommunicationClient[] newClients;

            if (curClients == null) {
                newClients = new GridCommunicationClient[useMultipleConnections(node) ? connectionsPerNode : 1];
                newClients[connIdx] = addClient;

                if (clients.putIfAbsent(node.id(), newClients) == null)
                    break;
            }
<<<<<<< HEAD
            else {
                newClients = Arrays.copyOf(curClients, curClients.length);
                newClients[connIdx] = addClient;

                if (clients.replace(node.id(), curClients, newClients))
                    break;
=======
            finally {
                if (client != null && removeNodeClient(node.id(), client))
                    client.forceClose();
>>>>>>> 08606bd4
            }
        }
    }

    /**
     * @param nodeId Node ID.
     * @param rmvClient Client to remove.
     * @return {@code True} if client was removed.
     */
    private boolean removeNodeClient(UUID nodeId, GridCommunicationClient rmvClient) {
        for (;;) {
            GridCommunicationClient[] curClients = clients.get(nodeId);

            if (curClients == null || rmvClient.connectionIndex() >= curClients.length || curClients[rmvClient.connectionIndex()] != rmvClient)
                return false;

            GridCommunicationClient[] newClients = Arrays.copyOf(curClients, curClients.length);

            newClients[rmvClient.connectionIndex()] = null;

            if (clients.replace(nodeId, curClients, newClients))
                return true;
        }
    }

    /**
     * @param node Node.
     * @param connIdx Connection index.
     * @param addClient Client to add.
     */
    private void addNodeClient(ClusterNode node, int connIdx, GridCommunicationClient addClient) {
        assert connectionsPerNode > 0 : connectionsPerNode;
        assert connIdx == addClient.connectionIndex() : addClient;

        if (connIdx >= connectionsPerNode) {
            assert !usePairedConnections(node);

            return;
        }

        for (;;) {
            GridCommunicationClient[] curClients = clients.get(node.id());

            assert curClients == null || curClients[connIdx] == null : "Client already created [node=" + node.id() +
                ", connIdx=" + connIdx +
                ", client=" + addClient +
                ", oldClient=" + curClients[connIdx] + ']';

            GridCommunicationClient[] newClients;

            if (curClients == null) {
                newClients = new GridCommunicationClient[useMultipleConnections(node) ? connectionsPerNode : 1];
                newClients[connIdx] = addClient;

                if (clients.putIfAbsent(node.id(), newClients) == null)
                    break;
            }
            else {
                newClients = Arrays.copyOf(curClients, curClients.length);
                newClients[connIdx] = addClient;

                if (clients.replace(node.id(), curClients, newClients))
                    break;
            }
        }
    }

    /**
     * Returns existing or just created client to node.
     *
     * @param node Node to which client should be open.
     * @param connIdx Connection index.
     * @return The existing or just created client.
     * @throws IgniteCheckedException Thrown if any exception occurs.
     */
    private GridCommunicationClient reserveClient(ClusterNode node, int connIdx) throws IgniteCheckedException {
        assert node != null;
<<<<<<< HEAD
        assert connIdx >= 0 && connIdx < connectionsPerNode : connIdx;
=======
        assert (connIdx >= 0 && connIdx < connectionsPerNode) || !usePairedConnections(node) : connIdx;
>>>>>>> 08606bd4

        UUID nodeId = node.id();

        while (true) {
            GridCommunicationClient[] curClients = clients.get(nodeId);

<<<<<<< HEAD
            GridCommunicationClient client = curClients != null ? curClients[connIdx] : null;
=======
            GridCommunicationClient client = curClients != null && connIdx < curClients.length ?
                curClients[connIdx] : null;
>>>>>>> 08606bd4

            if (client == null) {
                if (stopping)
                    throw new IgniteSpiException("Node is stopping.");

                // Do not allow concurrent connects.
                GridFutureAdapter<GridCommunicationClient> fut = new ConnectFuture();

                ConnectionKey connKey = new ConnectionKey(nodeId, connIdx, -1);

                GridFutureAdapter<GridCommunicationClient> oldFut = clientFuts.putIfAbsent(connKey, fut);

                if (oldFut == null) {
                    try {
                        GridCommunicationClient[] curClients0 = clients.get(nodeId);

<<<<<<< HEAD
                        GridCommunicationClient client0 = curClients0 != null ? curClients0[connIdx] : null;
=======
                        GridCommunicationClient client0 = curClients0 != null && connIdx < curClients0.length ?
                            curClients0[connIdx] : null;
>>>>>>> 08606bd4

                        if (client0 == null) {
                            client0 = createNioClient(node, connIdx);

                            if (client0 != null) {
                                addNodeClient(node, connIdx, client0);

                                if (client0 instanceof GridTcpNioCommunicationClient) {
                                    GridTcpNioCommunicationClient tcpClient = ((GridTcpNioCommunicationClient)client0);

                                    if (tcpClient.session().closeTime() > 0 && removeNodeClient(nodeId, client0)) {
                                        if (log.isDebugEnabled())
                                            log.debug("Session was closed after client creation, will retry " +
                                                "[node=" + node + ", client=" + client0 + ']');

                                        client0 = null;
                                    }
                                }
                            }
                            else
                                U.sleep(200);
                        }

                        fut.onDone(client0);
                    }
                    catch (Throwable e) {
                        fut.onDone(e);

                        if (e instanceof Error)
                            throw (Error)e;
                    }
                    finally {
                        clientFuts.remove(connKey, fut);
                    }
                }
                else
                    fut = oldFut;

                client = fut.get();

                if (client == null)
                    continue;

                if (getSpiContext().node(nodeId) == null) {
                    if (removeNodeClient(nodeId, client))
                        client.forceClose();

                    throw new IgniteSpiException("Destination node is not in topology: " + node.id());
                }
            }

            assert connIdx == client.connectionIndex() : client;

            if (client.reserve())
                return client;
            else
                // Client has just been closed by idle worker. Help it and try again.
                removeNodeClient(nodeId, client);
        }
    }

    /**
     * @param node Node to create client for.
     * @param connIdx Connection index.
     * @return Client.
     * @throws IgniteCheckedException If failed.
     */
    @Nullable private GridCommunicationClient createNioClient(ClusterNode node, int connIdx)
        throws IgniteCheckedException {
        assert node != null;

        Integer shmemPort = node.attribute(createSpiAttributeName(ATTR_SHMEM_PORT));

        ClusterNode locNode = getSpiContext().localNode();

        if (locNode == null)
            throw new IgniteCheckedException("Failed to create NIO client (local node is stopping)");

        if (log.isDebugEnabled())
            log.debug("Creating NIO client to node: " + node);

        // If remote node has shared memory server enabled and has the same set of MACs
        // then we are likely to run on the same host and shared memory communication could be tried.
        if (shmemPort != null && U.sameMacs(locNode, node)) {
            try {
                GridCommunicationClient client = createShmemClient(
                    node,
                    connIdx,
                    shmemPort);

                if (log.isDebugEnabled())
                    log.debug("Shmem client created: " + client);

                return client;
            }
            catch (IgniteCheckedException e) {
                if (e.hasCause(IpcOutOfSystemResourcesException.class))
                    // Has cause or is itself the IpcOutOfSystemResourcesException.
                    LT.warn(log, OUT_OF_RESOURCES_TCP_MSG);
                else if (getSpiContext().node(node.id()) != null)
                    LT.warn(log, e.getMessage());
                else if (log.isDebugEnabled())
                    log.debug("Failed to establish shared memory connection with local node (node has left): " +
                        node.id());
            }
        }

        connectGate.enter();

        try {
            GridCommunicationClient client = createTcpClient(node, connIdx);

            if (log.isDebugEnabled())
                log.debug("TCP client created: " + client);

            return client;
        }
        finally {
            connectGate.leave();
        }
    }

    /**
     * @param node Node.
     * @param port Port.
     * @param connIdx Connection index.
     * @return Client.
     * @throws IgniteCheckedException If failed.
     */
<<<<<<< HEAD
    @Nullable protected GridCommunicationClient createShmemClient(ClusterNode node,
=======
    @Nullable private GridCommunicationClient createShmemClient(ClusterNode node,
>>>>>>> 08606bd4
        int connIdx,
        Integer port) throws IgniteCheckedException {
        int attempt = 1;

        int connectAttempts = 1;

        long connTimeout0 = connTimeout;

        IgniteSpiOperationTimeoutHelper timeoutHelper = new IgniteSpiOperationTimeoutHelper(this);

        while (true) {
            GridCommunicationClient client;

            try {
                client = new GridShmemCommunicationClient(
                    connIdx,
                    metricsLsnr,
                    port,
                    timeoutHelper.nextTimeoutChunk(connTimeout),
                    log,
                    getSpiContext().messageFormatter());
            }
            catch (IgniteCheckedException e) {
                if (timeoutHelper.checkFailureTimeoutReached(e))
                    throw e;

                // Reconnect for the second time, if connection is not established.
                if (connectAttempts < 2 && X.hasCause(e, ConnectException.class)) {
                    connectAttempts++;

                    continue;
                }

                throw e;
            }

            try {
                safeHandshake(client,
                    null,
                    node.id(),
                    timeoutHelper.nextTimeoutChunk(connTimeout0),
                    null,
                    null);
            }
            catch (HandshakeTimeoutException | IgniteSpiOperationTimeoutException e) {
                client.forceClose();

                if (failureDetectionTimeoutEnabled() && (e instanceof HandshakeTimeoutException ||
                    timeoutHelper.checkFailureTimeoutReached(e))) {
                    if (log.isDebugEnabled())
                        log.debug("Handshake timed out (failure threshold reached) [failureDetectionTimeout=" +
                            failureDetectionTimeout() + ", err=" + e.getMessage() + ", client=" + client + ']');

                    throw e;
                }

                assert !failureDetectionTimeoutEnabled();

                if (log.isDebugEnabled())
                    log.debug("Handshake timed out (will retry with increased timeout) [timeout=" + connTimeout0 +
                        ", err=" + e.getMessage() + ", client=" + client + ']');

                if (attempt == reconCnt || connTimeout0 > maxConnTimeout) {
                    if (log.isDebugEnabled())
                        log.debug("Handshake timedout (will stop attempts to perform the handshake) " +
                            "[timeout=" + connTimeout0 + ", maxConnTimeout=" + maxConnTimeout +
                            ", attempt=" + attempt + ", reconCnt=" + reconCnt +
                            ", err=" + e.getMessage() + ", client=" + client + ']');

                    throw e;
                }
                else {
                    attempt++;

                    connTimeout0 *= 2;

                    continue;
                }
            }
            catch (IgniteCheckedException | RuntimeException | Error e) {
                if (log.isDebugEnabled())
                    log.debug(
                        "Caught exception (will close client) [err=" + e.getMessage() + ", client=" + client + ']');

                client.forceClose();

                throw e;
            }

            return client;
        }
    }

    /**
     * Checks client message queue size and initiates client drop if message queue size exceeds the configured limit.
     *
     * @param ses Node communication session.
     * @param msgQueueSize Message queue size.
     */
    private void checkClientQueueSize(GridNioSession ses, int msgQueueSize) {
        if (slowClientQueueLimit > 0 && msgQueueSize > slowClientQueueLimit) {
            ConnectionKey id = ses.meta(CONN_IDX_META);

            if (id != null) {
                ClusterNode node = getSpiContext().node(id.nodeId);

                if (node != null && node.isClient()) {
                    String msg = "Client node outbound message queue size exceeded slowClientQueueLimit, " +
                        "the client will be dropped " +
                        "(consider changing 'slowClientQueueLimit' configuration property) " +
                        "[srvNode=" + getSpiContext().localNode().id() +
                        ", clientNode=" + node +
                        ", slowClientQueueLimit=" + slowClientQueueLimit + ']';

                    U.quietAndWarn(log, msg);

                    getSpiContext().failNode(id.nodeId(), msg);
                }
            }
        }
    }

    /**
     * Establish TCP connection to remote node and returns client.
     *
     * @param node Remote node.
     * @param connIdx Connection index.
     * @return Client.
     * @throws IgniteCheckedException If failed.
     */
    protected GridCommunicationClient createTcpClient(ClusterNode node, int connIdx) throws IgniteCheckedException {
        Collection<String> rmtAddrs0 = node.attribute(createSpiAttributeName(ATTR_ADDRS));
        Collection<String> rmtHostNames0 = node.attribute(createSpiAttributeName(ATTR_HOST_NAMES));
        Integer boundPort = node.attribute(createSpiAttributeName(ATTR_PORT));
        Collection<InetSocketAddress> extAddrs = node.attribute(createSpiAttributeName(ATTR_EXT_ADDRS));

        boolean isRmtAddrsExist = (!F.isEmpty(rmtAddrs0) && boundPort != null);
        boolean isExtAddrsExist = !F.isEmpty(extAddrs);

        if (!isRmtAddrsExist && !isExtAddrsExist)
            throw new IgniteCheckedException("Failed to send message to the destination node. Node doesn't have any " +
                "TCP communication addresses or mapped external addresses. Check configuration and make sure " +
                "that you use the same communication SPI on all nodes. Remote node id: " + node.id());

        LinkedHashSet<InetSocketAddress> addrs;

        // Try to connect first on bound addresses.
        if (isRmtAddrsExist) {
            List<InetSocketAddress> addrs0 = new ArrayList<>(U.toSocketAddresses(rmtAddrs0, rmtHostNames0, boundPort));

            boolean sameHost = U.sameMacs(getSpiContext().localNode(), node);

            Collections.sort(addrs0, U.inetAddressesComparator(sameHost));

            addrs = new LinkedHashSet<>(addrs0);
        }
        else
            addrs = new LinkedHashSet<>();

        // Then on mapped external addresses.
        if (isExtAddrsExist)
            addrs.addAll(extAddrs);

        boolean conn = false;
        GridCommunicationClient client = null;
        IgniteCheckedException errs = null;

        int connectAttempts = 1;

        for (InetSocketAddress addr : addrs) {
            long connTimeout0 = connTimeout;

            int attempt = 1;

            IgniteSpiOperationTimeoutHelper timeoutHelper = new IgniteSpiOperationTimeoutHelper(this);

            while (!conn) { // Reconnection on handshake timeout.
                try {
                    SocketChannel ch = SocketChannel.open();

                    ch.configureBlocking(true);

                    ch.socket().setTcpNoDelay(tcpNoDelay);
                    ch.socket().setKeepAlive(true);

                    if (sockRcvBuf > 0)
                        ch.socket().setReceiveBufferSize(sockRcvBuf);

                    if (sockSndBuf > 0)
                        ch.socket().setSendBufferSize(sockSndBuf);

                    if (getSpiContext().node(node.id()) == null) {
                        U.closeQuiet(ch);

                        throw new ClusterTopologyCheckedException("Failed to send message " +
                            "(node left topology): " + node);
                    }

                    ConnectionKey connKey = new ConnectionKey(node.id(), connIdx, -1);

                    GridNioRecoveryDescriptor recoveryDesc = outRecoveryDescriptor(node, connKey);

                    if (!recoveryDesc.reserve()) {
                        U.closeQuiet(ch);

                        return null;
                    }

                    long rcvCnt = -1;

                    Map<Integer, Object> meta = new HashMap<>();

                    GridSslMeta sslMeta = null;

                    try {
                        ch.socket().connect(addr, (int)timeoutHelper.nextTimeoutChunk(connTimeout));

                        if (isSslEnabled()) {
                            meta.put(SSL_META.ordinal(), sslMeta = new GridSslMeta());

                            SSLEngine sslEngine = ignite.configuration().getSslContextFactory().create().createSSLEngine();

                            sslEngine.setUseClientMode(true);

                            sslMeta.sslEngine(sslEngine);
                        }

                        Integer handshakeConnIdx = useMultipleConnections(node) ? connIdx : null;

                        rcvCnt = safeHandshake(ch,
                            recoveryDesc,
                            node.id(),
                            timeoutHelper.nextTimeoutChunk(connTimeout0),
<<<<<<< HEAD
                            sslEngine,
=======
                            sslMeta,
>>>>>>> 08606bd4
                            handshakeConnIdx);

                        if (rcvCnt == -1)
                            return null;
                    }
                    finally {
                        if (recoveryDesc != null && rcvCnt == -1)
                            recoveryDesc.release();
                    }

                    try {
<<<<<<< HEAD
                        Map<Integer, Object> meta = new HashMap<>();

                        meta.put(CONN_IDX_META, connKey);

                        if (isSslEnabled()) {
                            assert sslEngine != null;

                            meta.put(GridNioSessionMetaKey.SSL_ENGINE.ordinal(), sslEngine);
                        }
=======
                        meta.put(CONN_IDX_META, connKey);
>>>>>>> 08606bd4

                        if (recoveryDesc != null) {
                            recoveryDesc.onHandshake(rcvCnt);

                            meta.put(-1, recoveryDesc);
                        }

                        GridNioSession ses = nioSrvr.createSession(ch, meta).get();

                        client = new GridTcpNioCommunicationClient(connIdx, ses, log);

                        conn = true;
                    }
                    finally {
                        if (!conn) {
                            if (recoveryDesc != null)
                                recoveryDesc.release();
                        }
                    }
                }
                catch (HandshakeTimeoutException | IgniteSpiOperationTimeoutException e) {
                    if (client != null) {
                        client.forceClose();

                        client = null;
                    }

                    if (failureDetectionTimeoutEnabled() && (e instanceof HandshakeTimeoutException ||
                        timeoutHelper.checkFailureTimeoutReached(e))) {

                        String msg = "Handshake timed out (failure detection timeout is reached) " +
                            "[failureDetectionTimeout=" + failureDetectionTimeout() + ", addr=" + addr + ']';

                        onException(msg, e);

                        if (log.isDebugEnabled())
                            log.debug(msg);

                        if (errs == null)
                            errs = new IgniteCheckedException("Failed to connect to node (is node still alive?). " +
                                "Make sure that each ComputeTask and cache Transaction has a timeout set " +
                                "in order to prevent parties from waiting forever in case of network issues " +
                                "[nodeId=" + node.id() + ", addrs=" + addrs + ']');

                        errs.addSuppressed(new IgniteCheckedException("Failed to connect to address: " + addr, e));

                        break;
                    }

                    assert !failureDetectionTimeoutEnabled();

                    onException("Handshake timed out (will retry with increased timeout) [timeout=" + connTimeout0 +
                        ", addr=" + addr + ']', e);

                    if (log.isDebugEnabled())
                        log.debug(
                            "Handshake timed out (will retry with increased timeout) [timeout=" + connTimeout0 +
                                ", addr=" + addr + ", err=" + e + ']');

                    if (attempt == reconCnt || connTimeout0 > maxConnTimeout) {
                        if (log.isDebugEnabled())
                            log.debug("Handshake timedout (will stop attempts to perform the handshake) " +
                                "[timeout=" + connTimeout0 + ", maxConnTimeout=" + maxConnTimeout +
                                ", attempt=" + attempt + ", reconCnt=" + reconCnt +
                                ", err=" + e.getMessage() + ", addr=" + addr + ']');

                        if (errs == null)
                            errs = new IgniteCheckedException("Failed to connect to node (is node still alive?). " +
                                "Make sure that each ComputeTask and cache Transaction has a timeout set " +
                                "in order to prevent parties from waiting forever in case of network issues " +
                                "[nodeId=" + node.id() + ", addrs=" + addrs + ']');

                        errs.addSuppressed(new IgniteCheckedException("Failed to connect to address: " + addr, e));

                        break;
                    }
                    else {
                        attempt++;

                        connTimeout0 *= 2;

                        // Continue loop.
                    }
                }
                catch (Exception e) {
                    if (client != null) {
                        client.forceClose();

                        client = null;
                    }

                    onException("Client creation failed [addr=" + addr + ", err=" + e + ']', e);

                    if (log.isDebugEnabled())
                        log.debug("Client creation failed [addr=" + addr + ", err=" + e + ']');

                    boolean failureDetThrReached = timeoutHelper.checkFailureTimeoutReached(e);

                    if (failureDetThrReached)
                        LT.warn(log, "Connect timed out (consider increasing 'failureDetectionTimeout' " +
                            "configuration property) [addr=" + addr + ", failureDetectionTimeout=" +
                            failureDetectionTimeout() + ']');
                    else if (X.hasCause(e, SocketTimeoutException.class))
                        LT.warn(log, "Connect timed out (consider increasing 'connTimeout' " +
                            "configuration property) [addr=" + addr + ", connTimeout=" + connTimeout + ']');

                    if (errs == null)
                        errs = new IgniteCheckedException("Failed to connect to node (is node still alive?). " +
                            "Make sure that each ComputeTask and cache Transaction has a timeout set " +
                            "in order to prevent parties from waiting forever in case of network issues " +
                            "[nodeId=" + node.id() + ", addrs=" + addrs + ']');

                    errs.addSuppressed(new IgniteCheckedException("Failed to connect to address: " + addr, e));

                    // Reconnect for the second time, if connection is not established.
                    if (!failureDetThrReached && connectAttempts < 2 &&
                        (e instanceof ConnectException || X.hasCause(e, ConnectException.class))) {
                        connectAttempts++;

                        continue;
                    }

                    break;
                }
            }

            if (conn)
                break;
        }

        if (client == null) {
            assert errs != null;

            if (X.hasCause(errs, ConnectException.class))
                LT.warn(log, "Failed to connect to a remote node " +
                    "(make sure that destination node is alive and " +
                    "operating system firewall is disabled on local and remote hosts) " +
                    "[addrs=" + addrs + ']');

            throw errs;
        }

        return client;
    }

    /**
     * Performs handshake in timeout-safe way.
     *
     * @param client Client.
     * @param recovery Recovery descriptor if use recovery handshake, otherwise {@code null}.
     * @param rmtNodeId Remote node.
     * @param timeout Timeout for handshake.
<<<<<<< HEAD
     * @param ssl SSL engine if used cryptography, otherwise {@code null}.
=======
     * @param sslMeta Session meta.
>>>>>>> 08606bd4
     * @param handshakeConnIdx Non null connection index if need send it in handshake.
     * @throws IgniteCheckedException If handshake failed or wasn't completed withing timeout.
     * @return Handshake response.
     */
    @SuppressWarnings("ThrowFromFinallyBlock")
    private <T> long safeHandshake(
        T client,
        @Nullable GridNioRecoveryDescriptor recovery,
        UUID rmtNodeId,
        long timeout,
<<<<<<< HEAD
        @Nullable SSLEngine ssl,
=======
        GridSslMeta sslMeta,
>>>>>>> 08606bd4
        @Nullable Integer handshakeConnIdx
    ) throws IgniteCheckedException {
        HandshakeTimeoutObject<T> obj = new HandshakeTimeoutObject<>(client, U.currentTimeMillis() + timeout);

        addTimeoutObject(obj);

        long rcvCnt = 0;

        try {
            if (client instanceof GridCommunicationClient)
                ((GridCommunicationClient)client).doHandshake(new HandshakeClosure(rmtNodeId));
            else {
                SocketChannel ch = (SocketChannel)client;

                boolean success = false;

                try {
                    BlockingSslHandler sslHnd = null;

                    ByteBuffer buf;

                    if (isSslEnabled()) {
                        assert sslMeta != null;

                        sslHnd = new BlockingSslHandler(sslMeta.sslEngine(), ch, directBuf, ByteOrder.nativeOrder(), log);

                        if (!sslHnd.handshake())
                            throw new IgniteCheckedException("SSL handshake is not completed.");

                        ByteBuffer handBuff = sslHnd.applicationBuffer();

                        if (handBuff.remaining() < 17) {
                            buf = ByteBuffer.allocate(1000);

                            int read = ch.read(buf);

                            if (read == -1)
                                throw new IgniteCheckedException("Failed to read remote node ID (connection closed).");

                            buf.flip();

                            buf = sslHnd.decode(buf);
                        }
                        else
                            buf = handBuff;
                    }
                    else {
                        buf = ByteBuffer.allocate(17);

                        for (int i = 0; i < 17; ) {
                            int read = ch.read(buf);

                            if (read == -1)
                                throw new IgniteCheckedException("Failed to read remote node ID (connection closed).");

                            i += read;
                        }
                    }

                    UUID rmtNodeId0 = U.bytesToUuid(buf.array(), 1);

                    if (!rmtNodeId.equals(rmtNodeId0))
                        throw new IgniteCheckedException("Remote node ID is not as expected [expected=" + rmtNodeId +
                            ", rcvd=" + rmtNodeId0 + ']');
                    else if (log.isDebugEnabled())
                        log.debug("Received remote node ID: " + rmtNodeId0);

                    if (isSslEnabled()) {
                        assert sslHnd != null;

                        ch.write(sslHnd.encrypt(ByteBuffer.wrap(U.IGNITE_HEADER)));
                    }
                    else
                        ch.write(ByteBuffer.wrap(U.IGNITE_HEADER));

                    ClusterNode locNode = getLocalNode();

                    if (locNode == null)
                        throw new IgniteCheckedException("Local node has not been started or " +
                            "fully initialized [isStopping=" + getSpiContext().isStopping() + ']');

                    if (recovery != null) {
                        HandshakeMessage msg;

                        int msgSize = 33;

                        if (handshakeConnIdx != null) {
                            msg = new HandshakeMessage2(locNode.id(),
                                recovery.incrementConnectCount(),
                                recovery.received(),
                                handshakeConnIdx);

                            msgSize += 4;
                        }
                        else {
                            msg = new HandshakeMessage(locNode.id(),
                                recovery.incrementConnectCount(),
                                recovery.received());
                        }

                        if (log.isDebugEnabled())
                            log.debug("Write handshake message [rmtNode=" + rmtNodeId + ", msg=" + msg + ']');

                        buf = ByteBuffer.allocate(msgSize);

                        buf.order(ByteOrder.nativeOrder());

                        boolean written = msg.writeTo(buf, null);

                        assert written;

                        buf.flip();

                        if (isSslEnabled()) {
                            assert sslHnd != null;

                            ch.write(sslHnd.encrypt(buf));
                        }
                        else
                            ch.write(buf);
                    }
                    else {
                        if (isSslEnabled()) {
                            assert sslHnd != null;

                            ch.write(sslHnd.encrypt(ByteBuffer.wrap(nodeIdMessage().nodeIdBytesWithType)));
                        }
                        else
                            ch.write(ByteBuffer.wrap(nodeIdMessage().nodeIdBytesWithType));
                    }

                    if (recovery != null) {
                        if (log.isDebugEnabled())
                            log.debug("Waiting for handshake [rmtNode=" + rmtNodeId + ']');

                        if (isSslEnabled()) {
                            assert sslHnd != null;

                            buf = ByteBuffer.allocate(1000);

                            ByteBuffer decode = null;

                            buf.order(ByteOrder.nativeOrder());

                            for (int i = 0; i < 9; ) {
                                int read = ch.read(buf);

                                if (read == -1)
                                    throw new IgniteCheckedException("Failed to read remote node recovery handshake " +
                                        "(connection closed).");

                                buf.flip();

                                decode = sslHnd.decode(buf);

                                i += decode.remaining();

                                buf.clear();
                            }

                            rcvCnt = decode.getLong(1);

                            if (decode.limit() > 9) {
                                decode.position(9);

                                sslMeta.decodedBuffer(decode);
                            }

                            ByteBuffer inBuf = sslHnd.inputBuffer();

                            if (inBuf.position() > 0)
                                sslMeta.encodedBuffer(inBuf);
                        }
                        else {
                            buf = ByteBuffer.allocate(9);

                            buf.order(ByteOrder.nativeOrder());

                            for (int i = 0; i < 9; ) {
                                int read = ch.read(buf);

                                if (read == -1)
                                    throw new IgniteCheckedException("Failed to read remote node recovery handshake " +
                                        "(connection closed).");

                                i += read;
                            }

                            rcvCnt = buf.getLong(1);
                        }

                        if (log.isDebugEnabled())
                            log.debug("Received handshake message [rmtNode=" + rmtNodeId + ", rcvCnt=" + rcvCnt + ']');

                        if (rcvCnt == -1) {
                            if (log.isDebugEnabled())
                                log.debug("Connection rejected, will retry client creation [rmtNode=" + rmtNodeId + ']');
                        }
                        else
                            success = true;
                    }
                    else
                        success = true;
                }
                catch (IOException e) {
                    if (log.isDebugEnabled())
                        log.debug("Failed to read from channel: " + e);

                    throw new IgniteCheckedException("Failed to read from channel.", e);
                }
                finally {
                    if (!success)
                        U.closeQuiet(ch);
                }
            }
        }
        finally {
            boolean cancelled = obj.cancel();

            if (cancelled)
                removeTimeoutObject(obj);

            // Ignoring whatever happened after timeout - reporting only timeout event.
            if (!cancelled)
                throw new HandshakeTimeoutException("Failed to perform handshake due to timeout (consider increasing " +
                    "'connectionTimeout' configuration property).");
        }

        return rcvCnt;
    }

    /**
     * @param sndId Sender ID.
     * @param msg Communication message.
     * @param msgC Closure to call when message processing finished.
     */
    protected void notifyListener(UUID sndId, Message msg, IgniteRunnable msgC) {
        CommunicationListener<Message> lsnr = this.lsnr;

        if (lsnr != null)
            // Notify listener of a new message.
            lsnr.onMessage(sndId, msg, msgC);
        else if (log.isDebugEnabled())
            log.debug("Received communication message without any registered listeners (will ignore, " +
                "is node stopping?) [senderNodeId=" + sndId + ", msg=" + msg + ']');
    }

    /**
     * Stops service threads to simulate node failure.
     *
     * FOR TEST PURPOSES ONLY!!!
     */
    public void simulateNodeFailure() {
        if (nioSrvr != null)
            nioSrvr.stop();

        U.interrupt(commWorker);

        U.join(commWorker, log);

        for (GridCommunicationClient[] clients0 : clients.values()) {
            for (GridCommunicationClient client : clients0) {
                if (client != null)
                    client.forceClose();
            }
        }
    }

    /**
     * @param node Node.
     * @param key Connection key.
     * @return Recovery descriptor for outgoing connection.
<<<<<<< HEAD
     */
    private GridNioRecoveryDescriptor outRecoveryDescriptor(ClusterNode node, ConnectionKey key) {
        if (useMultipleConnections(node))
            return recoveryDescriptor(outRecDescs, node, key);
        else
            return recoveryDescriptor(recoveryDescs, node, key);
    }

    /**
     * @param node Node.
     * @param key Connection key.
     * @return Recovery descriptor for incoming connection.
     */
    private GridNioRecoveryDescriptor inRecoveryDescriptor(ClusterNode node, ConnectionKey key) {
        if (useMultipleConnections(node))
            return recoveryDescriptor(inRecDescs, node, key);
        else
            return recoveryDescriptor(recoveryDescs, node, key);
    }

    /**
     * @param node Node.
     * @return {@code True} if given node supports multiple connections per-node for communication.
     */
    private boolean useMultipleConnections(ClusterNode node) {
        return true;
=======
     */
    private GridNioRecoveryDescriptor outRecoveryDescriptor(ClusterNode node, ConnectionKey key) {
        if (usePairedConnections(node))
            return recoveryDescriptor(outRecDescs, true, node, key);
        else
            return recoveryDescriptor(recoveryDescs, false, node, key);
    }

    /**
     * @param node Node.
     * @param key Connection key.
     * @return Recovery descriptor for incoming connection.
     */
    private GridNioRecoveryDescriptor inRecoveryDescriptor(ClusterNode node, ConnectionKey key) {
        if (usePairedConnections(node))
            return recoveryDescriptor(inRecDescs, true, node, key);
        else
            return recoveryDescriptor(recoveryDescs, false, node, key);
    }

    /**
     * @param node Node.
     * @return {@code True} if given node supports multiple connections per-node for communication.
     */
    private boolean useMultipleConnections(ClusterNode node) {
        return node.version().compareToIgnoreTimestamp(MULTIPLE_CONN_SINCE_VER) >= 0;
    }

    /**
     * @param node Node.
     * @return {@code True} if can use in/out connection pair for communication.
     */
    private boolean usePairedConnections(ClusterNode node) {
        if (usePairedConnections) {
            Boolean attr = node.attribute(createSpiAttributeName(ATTR_PAIRED_CONN));

            return attr != null && attr;
        }

        return false;
>>>>>>> 08606bd4
    }

    /**
     * @param recoveryDescs Descriptors map.
<<<<<<< HEAD
=======
     * @param pairedConnections {@code True} if in/out connections pair is used for communication with node.
>>>>>>> 08606bd4
     * @param node Node.
     * @param key Connection key.
     * @return Recovery receive data for given node.
     */
    private GridNioRecoveryDescriptor recoveryDescriptor(
        ConcurrentMap<ConnectionKey, GridNioRecoveryDescriptor> recoveryDescs,
<<<<<<< HEAD
=======
        boolean pairedConnections,
>>>>>>> 08606bd4
        ClusterNode node,
        ConnectionKey key) {
        GridNioRecoveryDescriptor recovery = recoveryDescs.get(key);

        if (recovery == null) {
            int maxSize = Math.max(msgQueueLimit, ackSndThreshold);

            int queueLimit = unackedMsgsBufSize != 0 ? unackedMsgsBufSize : (maxSize * 128);

<<<<<<< HEAD
            GridNioRecoveryDescriptor old =
                recoveryDescs.putIfAbsent(key, recovery = new GridNioRecoveryDescriptor(queueLimit, node, log));
=======
            GridNioRecoveryDescriptor old = recoveryDescs.putIfAbsent(key,
                recovery = new GridNioRecoveryDescriptor(pairedConnections, queueLimit, node, log));
>>>>>>> 08606bd4

            if (old != null)
                recovery = old;
        }

        return recovery;
    }

    /**
     * @param msg Error message.
     * @param e Exception.
     */
    private void onException(String msg, Exception e) {
        getExceptionRegistry().onException(msg, e);
    }

    /**
     * @return Node ID message.
     */
    private NodeIdMessage nodeIdMessage() {
        ClusterNode locNode = getLocalNode();

        UUID id;

        if (locNode == null) {
            U.warn(log, "Local node is not started or fully initialized [isStopping=" +
                    getSpiContext().isStopping() + ']');

            id = new UUID(0, 0);
        }
        else
            id = locNode.id();

        return new NodeIdMessage(id);
    }

    /** {@inheritDoc} */
    @Override public String toString() {
        return S.toString(TcpCommunicationSpi.class, this);
    }

    /** Internal exception class for proper timeout handling. */
    private static class HandshakeTimeoutException extends IgniteCheckedException {
        /** */
        private static final long serialVersionUID = 0L;

        /**
         * @param msg Message.
         */
        HandshakeTimeoutException(String msg) {
            super(msg);
        }
    }

    /**
     * This worker takes responsibility to shut the server down when stopping,
     * No other thread shall stop passed server.
     */
    private class ShmemAcceptWorker extends GridWorker {
        /** */
        private final IpcSharedMemoryServerEndpoint srv;

        /**
         * @param srv Server.
         */
        ShmemAcceptWorker(IpcSharedMemoryServerEndpoint srv) {
            super(gridName, "shmem-communication-acceptor", TcpCommunicationSpi.this.log);

            this.srv = srv;
        }

        /** {@inheritDoc} */
        @Override protected void body() throws InterruptedException {
            try {
                while (!Thread.interrupted()) {
                    ShmemWorker e = new ShmemWorker(srv.accept());

                    shmemWorkers.add(e);

                    new IgniteThread(e).start();
                }
            }
            catch (IgniteCheckedException e) {
                if (!isCancelled())
                    U.error(log, "Shmem server failed.", e);
            }
            finally {
                srv.close();
            }
        }

        /** {@inheritDoc} */
        @Override public void cancel() {
            super.cancel();

            srv.close();
        }
    }

    /**
     *
     */
    private class ShmemWorker extends GridWorker {
        /** */
        private final IpcEndpoint endpoint;

        /**
         * @param endpoint Endpoint.
         */
        private ShmemWorker(IpcEndpoint endpoint) {
            super(gridName, "shmem-worker", TcpCommunicationSpi.this.log);

            this.endpoint = endpoint;
        }

        /** {@inheritDoc} */
        @Override protected void body() throws InterruptedException {
            try {
                MessageFactory msgFactory = new MessageFactory() {
                    private MessageFactory impl;

                    @Nullable @Override public Message create(byte type) {
                        if (impl == null)
                            impl = getSpiContext().messageFactory();

                        assert impl != null;

                        return impl.create(type);
                    }
                };

                GridNioMessageWriterFactory writerFactory = new GridNioMessageWriterFactory() {
                    private MessageFormatter formatter;

                    @Override public MessageWriter writer(GridNioSession ses) throws IgniteCheckedException {
                        if (formatter == null)
                            formatter = getSpiContext().messageFormatter();

                        assert formatter != null;

                        ConnectionKey connKey = ses.meta(CONN_IDX_META);

                        return connKey != null ? formatter.writer(connKey.nodeId()) : null;
                    }
                };

                GridNioMessageReaderFactory readerFactory = new GridNioMessageReaderFactory() {
                    private MessageFormatter formatter;

                    @Override public MessageReader reader(GridNioSession ses, MessageFactory msgFactory)
                        throws IgniteCheckedException {
                        if (formatter == null)
                            formatter = getSpiContext().messageFormatter();

                        assert formatter != null;

                        ConnectionKey connKey = ses.meta(CONN_IDX_META);

                        return connKey != null ? formatter.reader(connKey.nodeId(), msgFactory) : null;
                    }
                };

                IpcToNioAdapter<Message> adapter = new IpcToNioAdapter<>(
                    metricsLsnr,
                    log,
                    endpoint,
                    srvLsnr,
                    writerFactory,
                    new GridNioCodecFilter(
                        new GridDirectParser(log.getLogger(GridDirectParser.class),msgFactory, readerFactory),
                        log,
                        true),
                    new GridConnectionBytesVerifyFilter(log)
                );

                adapter.serve();
            }
            finally {
                shmemWorkers.remove(this);

                endpoint.close();
            }
        }

        /** {@inheritDoc} */
        @Override public void cancel() {
            super.cancel();

            endpoint.close();
        }

        /** {@inheritDoc} */
        @Override protected void cleanup() {
            super.cleanup();

            endpoint.close();
        }

        /** {@inheritDoc} */
        @Override public String toString() {
            return S.toString(ShmemWorker.class, this);
        }
    }

    /**
     *
     */
    private class CommunicationWorker extends IgniteSpiThread {
        /** */
        private final BlockingQueue<DisconnectedSessionInfo> q = new LinkedBlockingQueue<>();

        /**
         * @param gridName Grid name.
         */
        private CommunicationWorker(String gridName) {
            super(gridName, "tcp-comm-worker", log);
        }

        /** {@inheritDoc} */
        @Override protected void body() throws InterruptedException {
            if (log.isDebugEnabled())
                log.debug("Tcp communication worker has been started.");

            while (!isInterrupted()) {
                DisconnectedSessionInfo disconnectData = q.poll(idleConnTimeout, TimeUnit.MILLISECONDS);

                if (disconnectData != null)
                    processDisconnect(disconnectData);
                else
                    processIdle();
            }
        }

        /**
         *
         */
        private void processIdle() {
            cleanupRecovery();

            for (Map.Entry<UUID, GridCommunicationClient[]> e : clients.entrySet()) {
                UUID nodeId = e.getKey();

                for (GridCommunicationClient client : e.getValue()) {
                    if (client == null)
                        continue;

                    ClusterNode node = getSpiContext().node(nodeId);

                    if (node == null) {
                        if (log.isDebugEnabled())
                            log.debug("Forcing close of non-existent node connection: " + nodeId);

                        client.forceClose();

                        removeNodeClient(nodeId, client);

                        continue;
                    }

                    GridNioRecoveryDescriptor recovery = null;

<<<<<<< HEAD
                    if (!useMultipleConnections(node) && client instanceof GridTcpNioCommunicationClient) {
=======
                    if (!usePairedConnections(node) && client instanceof GridTcpNioCommunicationClient) {
>>>>>>> 08606bd4
                        recovery = recoveryDescs.get(new ConnectionKey(node.id(), client.connectionIndex(), -1));

                        if (recovery != null && recovery.lastAcknowledged() != recovery.received()) {
                            RecoveryLastReceivedMessage msg = new RecoveryLastReceivedMessage(recovery.received());

                            if (log.isDebugEnabled())
                                log.debug("Send recovery acknowledgement on timeout [rmtNode=" + nodeId +
                                    ", rcvCnt=" + msg.received() + ']');

<<<<<<< HEAD
                            nioSrvr.sendSystem(((GridTcpNioCommunicationClient)client).session(), msg);

                            recovery.lastAcknowledged(msg.received());
=======
                            try {
                                nioSrvr.sendSystem(((GridTcpNioCommunicationClient)client).session(), msg);

                                recovery.lastAcknowledged(msg.received());
                            }
                            catch (IgniteCheckedException err) {
                                U.error(log, "Failed to send message: " + err, err);
                            }
>>>>>>> 08606bd4

                            continue;
                        }
                    }

                    long idleTime = client.getIdleTime();

                    if (idleTime >= idleConnTimeout) {
<<<<<<< HEAD
                        if (recovery == null && useMultipleConnections(node))
=======
                        if (recovery == null && usePairedConnections(node))
>>>>>>> 08606bd4
                            recovery = outRecDescs.get(new ConnectionKey(node.id(), client.connectionIndex(), -1));

                        if (recovery != null &&
                            recovery.nodeAlive(getSpiContext().node(nodeId)) &&
<<<<<<< HEAD
                            !recovery.messagesFutures().isEmpty()) {
=======
                            !recovery.messagesRequests().isEmpty()) {
>>>>>>> 08606bd4
                            if (log.isDebugEnabled())
                                log.debug("Node connection is idle, but there are unacknowledged messages, " +
                                    "will wait: " + nodeId);

                            continue;
                        }

                        if (log.isDebugEnabled())
                            log.debug("Closing idle node connection: " + nodeId);

                        if (client.close() || client.closed())
                            removeNodeClient(nodeId, client);
                    }
                }
            }

            for (GridNioSession ses : nioSrvr.sessions()) {
                GridNioRecoveryDescriptor recovery = ses.inRecoveryDescriptor();

<<<<<<< HEAD
                if (recovery != null && useMultipleConnections(recovery.node())) {
=======
                if (recovery != null && usePairedConnections(recovery.node())) {
>>>>>>> 08606bd4
                    assert ses.accepted() : ses;

                    sendAckOnTimeout(recovery, ses);
                }
            }
        }
<<<<<<< HEAD

        /**
         * @param recovery Recovery descriptor.
         * @param ses Session.
         */
        private void sendAckOnTimeout(GridNioRecoveryDescriptor recovery, GridNioSession ses) {
            if (recovery != null && recovery.lastAcknowledged() != recovery.received()) {
                RecoveryLastReceivedMessage msg = new RecoveryLastReceivedMessage(recovery.received());

                if (log.isDebugEnabled()) {
                    log.debug("Send recovery acknowledgement on timeout [rmtNode=" + recovery.node().id() +
                        ", rcvCnt=" + msg.received() +
                        ", lastAcked=" + recovery.lastAcknowledged() + ']');
=======

        /**
         * @param recovery Recovery descriptor.
         * @param ses Session.
         */
        private void sendAckOnTimeout(GridNioRecoveryDescriptor recovery, GridNioSession ses) {
            if (recovery != null && recovery.lastAcknowledged() != recovery.received()) {
                RecoveryLastReceivedMessage msg = new RecoveryLastReceivedMessage(recovery.received());

                if (log.isDebugEnabled()) {
                    log.debug("Send recovery acknowledgement on timeout [rmtNode=" + recovery.node().id() +
                        ", rcvCnt=" + msg.received() +
                        ", lastAcked=" + recovery.lastAcknowledged() + ']');
                }

                try {
                    nioSrvr.sendSystem(ses, msg);

                    recovery.lastAcknowledged(msg.received());
                }
                catch (IgniteCheckedException e) {
                    U.error(log, "Failed to send message: " + e, e);
>>>>>>> 08606bd4
                }

                nioSrvr.sendSystem(ses, msg);

                recovery.lastAcknowledged(msg.received());
            }
        }

        /**
         *
         */
        private void cleanupRecovery() {
            cleanupRecovery(recoveryDescs);
            cleanupRecovery(inRecDescs);
            cleanupRecovery(outRecDescs);
        }
<<<<<<< HEAD

        /**
         * @param recoveryDescs Recovery descriptors to cleanup.
         */
        private void cleanupRecovery(ConcurrentMap<ConnectionKey, GridNioRecoveryDescriptor> recoveryDescs) {
            Set<ConnectionKey> left = null;

=======

        /**
         * @param recoveryDescs Recovery descriptors to cleanup.
         */
        private void cleanupRecovery(ConcurrentMap<ConnectionKey, GridNioRecoveryDescriptor> recoveryDescs) {
            Set<ConnectionKey> left = null;

>>>>>>> 08606bd4
            for (Map.Entry<ConnectionKey, GridNioRecoveryDescriptor> e : recoveryDescs.entrySet()) {
                if (left != null && left.contains(e.getKey()))
                    continue;

                GridNioRecoveryDescriptor recoveryDesc = e.getValue();

                if (!recoveryDesc.nodeAlive(getSpiContext().node(e.getKey().nodeId()))) {
                    if (left == null)
                        left = new HashSet<>();

                    left.add(e.getKey());
                }
            }

            if (left != null) {
                assert !left.isEmpty();

                for (ConnectionKey id : left) {
                    GridNioRecoveryDescriptor recoveryDesc = recoveryDescs.get(id);

                    if (recoveryDesc != null && recoveryDesc.onNodeLeft())
                        recoveryDescs.remove(id, recoveryDesc);
                }
            }
        }

        /**
         * @param sesInfo Disconnected session information.
         */
        private void processDisconnect(DisconnectedSessionInfo sesInfo) {
            GridNioRecoveryDescriptor recoveryDesc = sesInfo.recoveryDesc;

            ClusterNode node = recoveryDesc.node();

            if (!recoveryDesc.nodeAlive(getSpiContext().node(node.id())))
                return;

            try {
                if (log.isDebugEnabled())
                    log.debug("Recovery reconnect [rmtNode=" + recoveryDesc.node().id() + ']');

                GridCommunicationClient client = reserveClient(node, sesInfo.connIdx);

                client.release();
            }
            catch (IgniteCheckedException | IgniteException e) {
                try {
                    if (recoveryDesc.nodeAlive(getSpiContext().node(node.id())) && getSpiContext().pingNode(node.id())) {
                        if (log.isDebugEnabled())
                            log.debug("Recovery reconnect failed, will retry " +
                                "[rmtNode=" + recoveryDesc.node().id() + ", err=" + e + ']');

                        addProcessDisconnectRequest(sesInfo);
                    }
                    else {
                        if (log.isDebugEnabled())
                            log.debug("Recovery reconnect failed, " +
                                "node left [rmtNode=" + recoveryDesc.node().id() + ", err=" + e + ']');

                        onException("Recovery reconnect failed, node left [rmtNode=" + recoveryDesc.node().id() + "]",
                            e);
                    }
                }
                catch (IgniteClientDisconnectedException e0) {
                    if (log.isDebugEnabled())
                        log.debug("Failed to ping node, client disconnected.");
                }
            }
        }

        /**
         * @param sesInfo Disconnected session information.
         */
        void addProcessDisconnectRequest(DisconnectedSessionInfo sesInfo) {
            boolean add = q.add(sesInfo);

            assert add;
        }
    }

    /**
     *
     */
    private static class ConnectFuture extends GridFutureAdapter<GridCommunicationClient> {
        /** */
        private static final long serialVersionUID = 0L;

        // No-op.
    }

    /**
     *
     */
    private static class HandshakeTimeoutObject<T> implements IgniteSpiTimeoutObject {
        /** */
        private final IgniteUuid id = IgniteUuid.randomUuid();

        /** */
        private final T obj;

        /** */
        private final long endTime;

        /** */
        private final AtomicBoolean done = new AtomicBoolean();

        /**
         * @param obj Client.
         * @param endTime End time.
         */
        private HandshakeTimeoutObject(T obj, long endTime) {
            assert obj != null;
            assert obj instanceof GridCommunicationClient || obj instanceof SelectableChannel;
            assert endTime > 0;

            this.obj = obj;
            this.endTime = endTime;
        }

        /**
         * @return {@code True} if object has not yet been timed out.
         */
        boolean cancel() {
            return done.compareAndSet(false, true);
        }

        /** {@inheritDoc} */
        @Override public void onTimeout() {
            if (done.compareAndSet(false, true)) {
                // Close socket - timeout occurred.
                if (obj instanceof GridCommunicationClient)
                    ((GridCommunicationClient)obj).forceClose();
                else
                    U.closeQuiet((AbstractInterruptibleChannel)obj);
            }
        }

        /** {@inheritDoc} */
        @Override public long endTime() {
            return endTime;
        }

        /** {@inheritDoc} */
        @Override public IgniteUuid id() {
            return id;
        }

        /** {@inheritDoc} */
        @Override public String toString() {
            return S.toString(HandshakeTimeoutObject.class, this);
        }
    }

    /**
     *
     */
    private class HandshakeClosure extends IgniteInClosure2X<InputStream, OutputStream> {
        /** */
        private static final long serialVersionUID = 0L;

        /** */
        private final UUID rmtNodeId;

        /**
         * @param rmtNodeId Remote node ID.
         */
        private HandshakeClosure(UUID rmtNodeId) {
            this.rmtNodeId = rmtNodeId;
        }

        /** {@inheritDoc} */
        @SuppressWarnings("ThrowFromFinallyBlock")
        @Override public void applyx(InputStream in, OutputStream out) throws IgniteCheckedException {
            try {
                // Handshake.
                byte[] b = new byte[17];

                int n = 0;

                while (n < 17) {
                    int cnt = in.read(b, n, 17 - n);

                    if (cnt < 0)
                        throw new IgniteCheckedException("Failed to get remote node ID (end of stream reached)");

                    n += cnt;
                }

                // First 4 bytes are for length.
                UUID id = U.bytesToUuid(b, 1);

                if (!rmtNodeId.equals(id))
                    throw new IgniteCheckedException("Remote node ID is not as expected [expected=" + rmtNodeId +
                        ", rcvd=" + id + ']');
                else if (log.isDebugEnabled())
                    log.debug("Received remote node ID: " + id);
            }
            catch (SocketTimeoutException e) {
                throw new IgniteCheckedException("Failed to perform handshake due to timeout (consider increasing " +
                    "'connectionTimeout' configuration property).", e);
            }
            catch (IOException e) {
                throw new IgniteCheckedException("Failed to perform handshake.", e);
            }

            try {
                ClusterNode localNode = getLocalNode();

                if (localNode == null)
                    throw new IgniteSpiException("Local node has not been started or fully initialized " +
                        "[isStopping=" + getSpiContext().isStopping() + ']');

                UUID id = localNode.id();

                NodeIdMessage msg = new NodeIdMessage(id);

                out.write(U.IGNITE_HEADER);
                out.write(NODE_ID_MSG_TYPE);
                out.write(msg.nodeIdBytes);

                out.flush();

                if (log.isDebugEnabled())
                    log.debug("Sent local node ID [locNodeId=" + id + ", rmtNodeId=" + rmtNodeId + ']');
            }
            catch (IOException e) {
                throw new IgniteCheckedException("Failed to perform handshake.", e);
            }
        }
    }

    /**
     * Handshake message.
     */
    @SuppressWarnings("PublicInnerClass")
    public static class HandshakeMessage implements Message {
        /** */
        private static final long serialVersionUID = 0L;

        /** */
        private UUID nodeId;

        /** */
        private long rcvCnt;

        /** */
        private long connectCnt;

        /**
         * Default constructor required by {@link Message}.
         */
        public HandshakeMessage() {
            // No-op.
        }

        /**
         * @param nodeId Node ID.
         * @param connectCnt Connect count.
         * @param rcvCnt Number of received messages.
         */
        public HandshakeMessage(UUID nodeId, long connectCnt, long rcvCnt) {
            assert nodeId != null;
            assert rcvCnt >= 0 : rcvCnt;

            this.nodeId = nodeId;
            this.connectCnt = connectCnt;
            this.rcvCnt = rcvCnt;
        }

        /**
         * @return Connection index.
         */
        public int connectionIndex() {
            return 0;
        }

        /**
         * @return Connect count.
         */
        public long connectCount() {
            return connectCnt;
        }

        /**
         * @return Number of received messages.
         */
        public long received() {
            return rcvCnt;
        }

        /**
         * @return Node ID.
         */
        public UUID nodeId() {
            return nodeId;
        }

        /** {@inheritDoc} */
        @Override public void onAckReceived() {
            // No-op.
        }

        /** {@inheritDoc} */
        @Override public boolean writeTo(ByteBuffer buf, MessageWriter writer) {
            if (buf.remaining() < 33)
                return false;

            buf.put(directType());

            byte[] bytes = U.uuidToBytes(nodeId);

            assert bytes.length == 16 : bytes.length;

            buf.put(bytes);

            buf.putLong(rcvCnt);

            buf.putLong(connectCnt);

            return true;
        }

        /** {@inheritDoc} */
        @Override public boolean readFrom(ByteBuffer buf, MessageReader reader) {
            if (buf.remaining() < 32)
                return false;

            byte[] nodeIdBytes = new byte[16];

            buf.get(nodeIdBytes);

            nodeId = U.bytesToUuid(nodeIdBytes, 0);

            rcvCnt = buf.getLong();

            connectCnt = buf.getLong();

            return true;
        }

        /** {@inheritDoc} */
        @Override public byte directType() {
            return HANDSHAKE_MSG_TYPE;
        }

        /** {@inheritDoc} */
        @Override public byte fieldsCount() {
            throw new UnsupportedOperationException();
        }

        /** {@inheritDoc} */
        @Override public String toString() {
            return S.toString(HandshakeMessage.class, this);
        }
    }

    /**
     * Updated handshake message.
     */
    @SuppressWarnings("PublicInnerClass")
    public static class HandshakeMessage2 extends HandshakeMessage {
        /** */
        private static final long serialVersionUID = 0L;

        /** */
        private int connIdx;

        /**
         *
         */
        public HandshakeMessage2() {
            // No-op.
        }

        /**
         * @param nodeId Node ID.
         * @param connectCnt Connect count.
         * @param rcvCnt Number of received messages.
         * @param connIdx Connection index.
         */
        HandshakeMessage2(UUID nodeId, long connectCnt, long rcvCnt, int connIdx) {
            super(nodeId, connectCnt, rcvCnt);

            this.connIdx = connIdx;
        }

        /** {@inheritDoc} */
        @Override public byte directType() {
<<<<<<< HEAD
            return 125;
=======
            return -44;
>>>>>>> 08606bd4
        }

        /** {@inheritDoc} */
        @Override public int connectionIndex() {
            return connIdx;
        }

        /** {@inheritDoc} */
        @Override public boolean writeTo(ByteBuffer buf, MessageWriter writer) {
            if (!super.writeTo(buf, writer))
                return false;

            if (buf.remaining() < 4)
                return false;

            buf.putInt(connIdx);

            return true;
        }

        /** {@inheritDoc} */
        @Override public boolean readFrom(ByteBuffer buf, MessageReader reader) {
            if (!super.readFrom(buf, reader))
                return false;

            if (buf.remaining() < 4)
                return false;

            connIdx = buf.getInt();

            return true;
        }

        /** {@inheritDoc} */
        @Override public String toString() {
            return S.toString(HandshakeMessage2.class, this);
        }
    }

    /**
     * Recovery acknowledgment message.
     */
    @SuppressWarnings("PublicInnerClass")
    public static class RecoveryLastReceivedMessage implements Message {
        /** */
        private static final long serialVersionUID = 0L;

        /** */
        private long rcvCnt;

        /**
         * Default constructor required by {@link Message}.
         */
        public RecoveryLastReceivedMessage() {
            // No-op.
        }

        /**
         * @param rcvCnt Number of received messages.
         */
        public RecoveryLastReceivedMessage(long rcvCnt) {
            this.rcvCnt = rcvCnt;
        }

        /**
         * @return Number of received messages.
         */
        public long received() {
            return rcvCnt;
        }

        /** {@inheritDoc} */
        @Override public void onAckReceived() {
            // No-op.
        }

        /** {@inheritDoc} */
        @Override public boolean writeTo(ByteBuffer buf, MessageWriter writer) {
            if (buf.remaining() < 9)
                return false;

            buf.put(RECOVERY_LAST_ID_MSG_TYPE);

            buf.putLong(rcvCnt);

            return true;
        }

        /** {@inheritDoc} */
        @Override public boolean readFrom(ByteBuffer buf, MessageReader reader) {
            if (buf.remaining() < 8)
                return false;

            rcvCnt = buf.getLong();

            return true;
        }

        /** {@inheritDoc} */
        @Override public byte directType() {
            return RECOVERY_LAST_ID_MSG_TYPE;
        }

        /** {@inheritDoc} */
        @Override public byte fieldsCount() {
            return 0;
        }

        /** {@inheritDoc} */
        @Override public String toString() {
            return S.toString(RecoveryLastReceivedMessage.class, this);
        }
    }

    /**
     * Node ID message.
     */
    @SuppressWarnings("PublicInnerClass")
    public static class NodeIdMessage implements Message {
        /** */
        private static final long serialVersionUID = 0L;

        /** */
        private byte[] nodeIdBytes;

        /** */
        private byte[] nodeIdBytesWithType;

        /** */
        public NodeIdMessage() {
            // No-op.
        }

        /**
         * @param nodeId Node ID.
         */
        private NodeIdMessage(UUID nodeId) {
            assert nodeId != null;

            nodeIdBytes = U.uuidToBytes(nodeId);

            nodeIdBytesWithType = new byte[nodeIdBytes.length + 1];

            nodeIdBytesWithType[0] = NODE_ID_MSG_TYPE;

            System.arraycopy(nodeIdBytes, 0, nodeIdBytesWithType, 1, nodeIdBytes.length);
        }

        /** {@inheritDoc} */
        @Override public void onAckReceived() {
            // No-op.
        }

        /** {@inheritDoc} */
        @Override public boolean writeTo(ByteBuffer buf, MessageWriter writer) {
            assert nodeIdBytes.length == 16;

            if (buf.remaining() < 17)
                return false;

            buf.put(NODE_ID_MSG_TYPE);
            buf.put(nodeIdBytes);

            return true;
        }

        /** {@inheritDoc} */
        @Override public boolean readFrom(ByteBuffer buf, MessageReader reader) {
            if (buf.remaining() < 16)
                return false;

            nodeIdBytes = new byte[16];

            buf.get(nodeIdBytes);

            return true;
        }

        /** {@inheritDoc} */
        @Override public byte directType() {
            return NODE_ID_MSG_TYPE;
        }

        /** {@inheritDoc} */
        @Override public byte fieldsCount() {
            return 0;
        }

        /** {@inheritDoc} */
        @Override public String toString() {
            return S.toString(NodeIdMessage.class, this);
        }
    }

    /**
     *
     */
    private class ConnectGateway {
        /** */
        private GridSpinReadWriteLock lock = new GridSpinReadWriteLock();

        /** */
        private IgniteException err;

        /**
         *
         */
        void enter() {
            lock.readLock();

            if (err != null) {
                lock.readUnlock();

                throw err;
            }
        }

        /**
         * @return {@code True} if entered gateway.
         */
        boolean tryEnter() {
            lock.readLock();

            boolean res = err == null;

            if (!res)
                lock.readUnlock();

            return res;
        }

        /**
         *
         */
        void leave() {
            lock.readUnlock();
        }

        /**
         * @param reconnectFut Reconnect future.
         */
        void disconnected(IgniteFuture<?> reconnectFut) {
            lock.writeLock();

            err = new IgniteClientDisconnectedException(reconnectFut, "Failed to connect, client node disconnected.");

            lock.writeUnlock();
        }

        /**
         *
         */
        void reconnected() {
            lock.writeLock();

            try {
                if (err instanceof IgniteClientDisconnectedException)
                    err = null;
            }
            finally {
                lock.writeUnlock();
            }
        }

        /**
         *
         */
        void stopped() {
            lock.readLock();

            err = new IgniteException("Failed to connect, node stopped.");

            lock.readUnlock();
        }
    }

    /**
     *
     */
    private static class DisconnectedSessionInfo {
        /** */
        private final GridNioRecoveryDescriptor recoveryDesc;

        /** */
        private int connIdx;

        /**
         * @param recoveryDesc Recovery descriptor.
         * @param connIdx Connection index.
         */
        DisconnectedSessionInfo(@Nullable GridNioRecoveryDescriptor recoveryDesc, int connIdx) {
            this.recoveryDesc = recoveryDesc;
            this.connIdx = connIdx;
        }

        /** {@inheritDoc} */
        @Override public String toString() {
            return S.toString(DisconnectedSessionInfo.class, this);
        }
    }

    /**
     *
     */
    private static class ConnectionKey {
        /** */
        private final UUID nodeId;

        /** */
        private final int idx;

        /** */
        private final long connCnt;

        /**
         * @param nodeId Node ID.
         * @param idx Connection index.
         * @param connCnt Connection counter (set only for incoming connections).
         */
        ConnectionKey(UUID nodeId, int idx, long connCnt) {
            this.nodeId = nodeId;
            this.idx = idx;
            this.connCnt = connCnt;
        }

        /**
         * @return Connection counter.
         */
        long connectCount() {
            return connCnt;
        }

        /**
         * @return Node ID.
         */
        UUID nodeId() {
            return nodeId;
        }

        /**
         * @return Connection index.
         */
        int connectionIndex() {
            return idx;
        }

        /** {@inheritDoc} */
        @Override public boolean equals(Object o) {
            if (this == o)
                return true;

            if (o == null || getClass() != o.getClass())
                return false;

            ConnectionKey key = (ConnectionKey) o;

            return idx == key.idx && nodeId.equals(key.nodeId);
        }

        /** {@inheritDoc} */
        @Override public int hashCode() {
            int res = nodeId.hashCode();
            res = 31 * res + idx;
            return res;
        }

        /** {@inheritDoc} */
        @Override public String toString() {
            return S.toString(ConnectionKey.class, this);
        }
    }

    /**
     *
     */
    interface ConnectionPolicy {
        /**
         * @return Thread connection index.
         */
        int connectionIndex();
    }
}<|MERGE_RESOLUTION|>--- conflicted
+++ resolved
@@ -295,11 +295,7 @@
      * Default count of selectors for TCP server equals to
      * {@code "Math.min(8, Runtime.getRuntime().availableProcessors())"}.
      */
-<<<<<<< HEAD
-    public static final int DFLT_SELECTORS_CNT = Math.min(8, Runtime.getRuntime().availableProcessors());
-=======
     public static final int DFLT_SELECTORS_CNT = Math.max(4, Runtime.getRuntime().availableProcessors() / 2);
->>>>>>> 08606bd4
 
     /** Connection index meta for session. */
     private static final int CONN_IDX_META = GridNioSessionMetaKey.nextUniqueKey();
@@ -400,11 +396,7 @@
 
                         if (outDesc != null) {
                             if (outDesc.nodeAlive(getSpiContext().node(id))) {
-<<<<<<< HEAD
-                                if (!outDesc.messagesFutures().isEmpty()) {
-=======
                                 if (!outDesc.messagesRequests().isEmpty()) {
->>>>>>> 08606bd4
                                     if (log.isDebugEnabled())
                                         log.debug("Session was closed but there are unacknowledged messages, " +
                                             "will try to reconnect [rmtNode=" + outDesc.node().id() + ']');
@@ -476,11 +468,7 @@
 
                 HandshakeMessage msg0 = (HandshakeMessage)msg;
 
-<<<<<<< HEAD
-                if (useMultipleConnections(rmtNode)) {
-=======
                 if (usePairedConnections(rmtNode)) {
->>>>>>> 08606bd4
                     final GridNioRecoveryDescriptor recoveryDesc = inRecoveryDescriptor(rmtNode, connKey);
 
                     ConnectClosureNew c = new ConnectClosureNew(ses, recoveryDesc, rmtNode);
@@ -506,11 +494,6 @@
                     }
                 }
                 else {
-<<<<<<< HEAD
-                    GridCommunicationClient[] curClients = clients.get(sndId);
-
-                    GridCommunicationClient oldClient = curClients != null ? curClients[0] : null;
-=======
                     assert connKey.connectionIndex() >= 0 : connKey;
 
                     GridCommunicationClient[] curClients = clients.get(sndId);
@@ -519,7 +502,6 @@
                         curClients != null && connKey.connectionIndex() < curClients.length ?
                             curClients[connKey.connectionIndex()] :
                             null;
->>>>>>> 08606bd4
 
                     boolean hasShmemClient = false;
 
@@ -550,12 +532,6 @@
                     if (oldFut == null) {
                         curClients = clients.get(sndId);
 
-<<<<<<< HEAD
-                        oldClient = curClients != null ? curClients[0] : null;
-
-                        if (oldClient != null) {
-                            if (oldClient instanceof GridTcpNioCommunicationClient) {
-=======
                         oldClient = curClients != null && connKey.connectionIndex() < curClients.length ?
                             curClients[connKey.connectionIndex()] : null;
 
@@ -563,7 +539,6 @@
                             if (oldClient instanceof GridTcpNioCommunicationClient) {
                                 assert oldClient.connectionIndex() == connKey.connectionIndex() : oldClient;
 
->>>>>>> 08606bd4
                                 if (log.isDebugEnabled())
                                     log.debug("Received incoming connection when already connected " +
                                         "to this node, rejecting [locNode=" + locNode.id() +
@@ -733,10 +708,7 @@
                 recovery.onHandshake(rcvCnt);
 
                 ses.inRecoveryDescriptor(recovery);
-<<<<<<< HEAD
-=======
                 ses.outRecoveryDescriptor(recovery);
->>>>>>> 08606bd4
 
                 nioSrvr.resend(ses);
 
@@ -753,15 +725,9 @@
                 GridTcpNioCommunicationClient client = null;
 
                 if (createClient) {
-<<<<<<< HEAD
-                    client = new GridTcpNioCommunicationClient(0, ses, log);
-
-                    addNodeClient(node, 0, client);
-=======
                     client = new GridTcpNioCommunicationClient(connKey.connectionIndex(), ses, log);
 
                     addNodeClient(node, connKey.connectionIndex(), client);
->>>>>>> 08606bd4
                 }
 
                 return client;
@@ -776,14 +742,6 @@
                 GridNioRecoveryDescriptor recovery,
                 GridNioSession ses,
                 boolean sndRes) {
-<<<<<<< HEAD
-                ses.inRecoveryDescriptor(recovery);
-
-                if (sndRes)
-                    nioSrvr.sendSystem(ses, new RecoveryLastReceivedMessage(recovery.received()));
-
-                recovery.onConnected();
-=======
                 try {
                     ses.inRecoveryDescriptor(recovery);
 
@@ -795,7 +753,6 @@
                 catch (IgniteCheckedException e) {
                     U.error(log, "Failed to send message: " + e, e);
                 }
->>>>>>> 08606bd4
             }
 
             /**
@@ -832,32 +789,6 @@
 
                 /** {@inheritDoc} */
                 @Override public void apply(Boolean success) {
-<<<<<<< HEAD
-                    failed = !success;
-
-                    if (success) {
-                        IgniteInClosure<IgniteInternalFuture<?>> lsnr = new IgniteInClosure<IgniteInternalFuture<?>>() {
-                            @Override public void apply(IgniteInternalFuture<?> msgFut) {
-                                try {
-                                    msgFut.get();
-
-                                    connectedNew(recoveryDesc, ses, false);
-                                }
-                                catch (IgniteCheckedException e) {
-                                    if (log.isDebugEnabled())
-                                        log.debug("Failed to send recovery handshake " +
-                                            "[rmtNode=" + rmtNode.id() + ", err=" + e + ']');
-
-                                    recoveryDesc.release();
-                                }
-                            }
-                        };
-
-                        nioSrvr.sendSystem(ses, new RecoveryLastReceivedMessage(recoveryDesc.received()), lsnr);
-                    }
-                    else
-                        nioSrvr.sendSystem(ses, new RecoveryLastReceivedMessage(-1));
-=======
                     try {
                         failed = !success;
 
@@ -887,7 +818,6 @@
                     catch (IgniteCheckedException e) {
                         U.error(log, "Failed to send message: " + e, e);
                     }
->>>>>>> 08606bd4
                 }
             }
 
@@ -966,18 +896,11 @@
 
                                         recoveryDesc.release();
 
-<<<<<<< HEAD
-                                    fut.onDone();
-                                }
-                                finally {
-                                    clientFuts.remove(connKey, fut);
-=======
                                         fut.onDone();
                                     }
                                     finally {
                                         clientFuts.remove(connKey, fut);
                                     }
->>>>>>> 08606bd4
                                 }
                             };
 
@@ -1056,12 +979,9 @@
     private IpcSharedMemoryServerEndpoint shmemSrv;
 
     /** */
-<<<<<<< HEAD
-=======
     private boolean usePairedConnections = true;
 
     /** */
->>>>>>> 08606bd4
     private int connectionsPerNode = DFLT_CONN_PER_NODE;
 
     /** {@code TCP_NODELAY} option value for created sockets. */
@@ -1303,24 +1223,6 @@
     }
 
     /**
-     * TODO
-     *
-     * @param maxConnectionsPerNode Number of connections per node.
-     */
-    public void setConnectionsPerNode(int maxConnectionsPerNode) {
-        this.connectionsPerNode = maxConnectionsPerNode;
-    }
-
-    /**
-     * TODO
-     *
-     * @return Number of connections per node.
-     */
-    public int getConnectionsPerNode() {
-        return connectionsPerNode;
-    }
-
-    /**
      * Sets local port to accept shared memory connections.
      * <p>
      * If set to {@code -1} shared memory communication will be disabled.
@@ -1771,15 +1673,6 @@
 
             for (Map.Entry<ConnectionKey, GridNioRecoveryDescriptor> entry : outRecDescs.entrySet()) {
                 GridNioRecoveryDescriptor desc = entry.getValue();
-<<<<<<< HEAD
-
-                sb.append("    [key=").append(entry.getKey())
-                    .append(", msgsSent=").append(desc.sent())
-                    .append(", msgsAckedByRmt=").append(desc.acked())
-                    .append(", reserveCnt=").append(desc.reserveCount())
-                    .append(", connected=").append(desc.connected())
-                    .append(", reserved=").append(desc.reserved())
-=======
 
                 sb.append("    [key=").append(entry.getKey())
                     .append(", msgsSent=").append(desc.sent())
@@ -1791,22 +1684,6 @@
                     .append(']').append(U.nl());
             }
 
-            for (Map.Entry<ConnectionKey, GridNioRecoveryDescriptor> entry : inRecDescs.entrySet()) {
-                GridNioRecoveryDescriptor desc = entry.getValue();
-
-                sb.append("    [key=").append(entry.getKey())
-                    .append(", msgsRcvd=").append(desc.received())
-                    .append(", lastAcked=").append(desc.lastAcknowledged())
-                    .append(", reserveCnt=").append(desc.reserveCount())
-                    .append(", connected=").append(desc.connected())
-                    .append(", reserved=").append(desc.reserved())
-                    .append(", handshakeIdx=").append(desc.handshakeIndex())
->>>>>>> 08606bd4
-                    .append(", descIdHash=").append(System.identityHashCode(desc))
-                    .append(']').append(U.nl());
-            }
-
-<<<<<<< HEAD
             for (Map.Entry<ConnectionKey, GridNioRecoveryDescriptor> entry : inRecDescs.entrySet()) {
                 GridNioRecoveryDescriptor desc = entry.getValue();
 
@@ -1821,8 +1698,6 @@
                     .append(']').append(U.nl());
             }
 
-=======
->>>>>>> 08606bd4
             sb.append("Communication SPI clients: ").append(U.nl());
 
             for (Map.Entry<UUID, GridCommunicationClient[]> entry : clients.entrySet()) {
@@ -1888,7 +1763,6 @@
         }
 
         if (connectionsPerNode > 1) {
-<<<<<<< HEAD
             int idxMode = IgniteSystemProperties.getInteger("CONN_IDX_MODE", 0);
 
             switch (idxMode) {
@@ -1926,13 +1800,6 @@
                     break;
                 }
             }
-=======
-            connPlc = new ConnectionPolicy() {
-                @Override public int connectionIndex() {
-                    return (int)(U.safeAbs(Thread.currentThread().getId()) % connectionsPerNode);
-                }
-            };
->>>>>>> 08606bd4
         }
         else {
             connPlc = new ConnectionPolicy() {
@@ -2530,70 +2397,8 @@
                 throw new IgniteSpiException("Failed to send message to remote node: " + node, e);
             }
             finally {
-                if (client != null && clients.remove(node.id(), client))
-                    client.forceClose();
-            }
-        }
-    }
-
-    /**
-     * @param nodeId Node ID.
-     * @param rmvClient Client to remove.
-     * @return {@code True} if client was removed.
-     */
-    private boolean removeNodeClient(UUID nodeId, GridCommunicationClient rmvClient) {
-        for (;;) {
-            GridCommunicationClient[] curClients = clients.get(nodeId);
-
-            if (curClients == null || curClients[rmvClient.connectionIndex()] != rmvClient)
-                return false;
-
-            GridCommunicationClient[] newClients = Arrays.copyOf(curClients, curClients.length);
-
-            newClients[rmvClient.connectionIndex()] = null;
-
-            if (clients.replace(nodeId, curClients, newClients))
-                return true;
-        }
-    }
-
-    /**
-     * @param node Node.
-     * @param connIdx Connection index.
-     * @param addClient Client to add.
-     */
-    private void addNodeClient(ClusterNode node, int connIdx, GridCommunicationClient addClient) {
-        assert connectionsPerNode > 0 : connectionsPerNode;
-
-        for (;;) {
-            GridCommunicationClient[] curClients = clients.get(node.id());
-
-            assert curClients == null || curClients[connIdx] == null : "Client already created [node=" + node.id() +
-                ", connIdx=" + connIdx +
-                ", client=" + addClient +
-                ", oldClient=" + curClients[connIdx] + ']';
-
-            GridCommunicationClient[] newClients;
-
-            if (curClients == null) {
-                newClients = new GridCommunicationClient[useMultipleConnections(node) ? connectionsPerNode : 1];
-                newClients[connIdx] = addClient;
-
-                if (clients.putIfAbsent(node.id(), newClients) == null)
-                    break;
-            }
-<<<<<<< HEAD
-            else {
-                newClients = Arrays.copyOf(curClients, curClients.length);
-                newClients[connIdx] = addClient;
-
-                if (clients.replace(node.id(), curClients, newClients))
-                    break;
-=======
-            finally {
                 if (client != null && removeNodeClient(node.id(), client))
                     client.forceClose();
->>>>>>> 08606bd4
             }
         }
     }
@@ -2671,23 +2476,15 @@
      */
     private GridCommunicationClient reserveClient(ClusterNode node, int connIdx) throws IgniteCheckedException {
         assert node != null;
-<<<<<<< HEAD
-        assert connIdx >= 0 && connIdx < connectionsPerNode : connIdx;
-=======
         assert (connIdx >= 0 && connIdx < connectionsPerNode) || !usePairedConnections(node) : connIdx;
->>>>>>> 08606bd4
 
         UUID nodeId = node.id();
 
         while (true) {
             GridCommunicationClient[] curClients = clients.get(nodeId);
 
-<<<<<<< HEAD
-            GridCommunicationClient client = curClients != null ? curClients[connIdx] : null;
-=======
             GridCommunicationClient client = curClients != null && connIdx < curClients.length ?
                 curClients[connIdx] : null;
->>>>>>> 08606bd4
 
             if (client == null) {
                 if (stopping)
@@ -2704,12 +2501,8 @@
                     try {
                         GridCommunicationClient[] curClients0 = clients.get(nodeId);
 
-<<<<<<< HEAD
-                        GridCommunicationClient client0 = curClients0 != null ? curClients0[connIdx] : null;
-=======
                         GridCommunicationClient client0 = curClients0 != null && connIdx < curClients0.length ?
                             curClients0[connIdx] : null;
->>>>>>> 08606bd4
 
                         if (client0 == null) {
                             client0 = createNioClient(node, connIdx);
@@ -2839,11 +2632,7 @@
      * @return Client.
      * @throws IgniteCheckedException If failed.
      */
-<<<<<<< HEAD
-    @Nullable protected GridCommunicationClient createShmemClient(ClusterNode node,
-=======
     @Nullable private GridCommunicationClient createShmemClient(ClusterNode node,
->>>>>>> 08606bd4
         int connIdx,
         Integer port) throws IgniteCheckedException {
         int attempt = 1;
@@ -3077,11 +2866,7 @@
                             recoveryDesc,
                             node.id(),
                             timeoutHelper.nextTimeoutChunk(connTimeout0),
-<<<<<<< HEAD
-                            sslEngine,
-=======
                             sslMeta,
->>>>>>> 08606bd4
                             handshakeConnIdx);
 
                         if (rcvCnt == -1)
@@ -3093,19 +2878,7 @@
                     }
 
                     try {
-<<<<<<< HEAD
-                        Map<Integer, Object> meta = new HashMap<>();
-
                         meta.put(CONN_IDX_META, connKey);
-
-                        if (isSslEnabled()) {
-                            assert sslEngine != null;
-
-                            meta.put(GridNioSessionMetaKey.SSL_ENGINE.ordinal(), sslEngine);
-                        }
-=======
-                        meta.put(CONN_IDX_META, connKey);
->>>>>>> 08606bd4
 
                         if (recoveryDesc != null) {
                             recoveryDesc.onHandshake(rcvCnt);
@@ -3258,11 +3031,7 @@
      * @param recovery Recovery descriptor if use recovery handshake, otherwise {@code null}.
      * @param rmtNodeId Remote node.
      * @param timeout Timeout for handshake.
-<<<<<<< HEAD
-     * @param ssl SSL engine if used cryptography, otherwise {@code null}.
-=======
      * @param sslMeta Session meta.
->>>>>>> 08606bd4
      * @param handshakeConnIdx Non null connection index if need send it in handshake.
      * @throws IgniteCheckedException If handshake failed or wasn't completed withing timeout.
      * @return Handshake response.
@@ -3273,11 +3042,7 @@
         @Nullable GridNioRecoveryDescriptor recovery,
         UUID rmtNodeId,
         long timeout,
-<<<<<<< HEAD
-        @Nullable SSLEngine ssl,
-=======
         GridSslMeta sslMeta,
->>>>>>> 08606bd4
         @Nullable Integer handshakeConnIdx
     ) throws IgniteCheckedException {
         HandshakeTimeoutObject<T> obj = new HandshakeTimeoutObject<>(client, U.currentTimeMillis() + timeout);
@@ -3550,34 +3315,6 @@
      * @param node Node.
      * @param key Connection key.
      * @return Recovery descriptor for outgoing connection.
-<<<<<<< HEAD
-     */
-    private GridNioRecoveryDescriptor outRecoveryDescriptor(ClusterNode node, ConnectionKey key) {
-        if (useMultipleConnections(node))
-            return recoveryDescriptor(outRecDescs, node, key);
-        else
-            return recoveryDescriptor(recoveryDescs, node, key);
-    }
-
-    /**
-     * @param node Node.
-     * @param key Connection key.
-     * @return Recovery descriptor for incoming connection.
-     */
-    private GridNioRecoveryDescriptor inRecoveryDescriptor(ClusterNode node, ConnectionKey key) {
-        if (useMultipleConnections(node))
-            return recoveryDescriptor(inRecDescs, node, key);
-        else
-            return recoveryDescriptor(recoveryDescs, node, key);
-    }
-
-    /**
-     * @param node Node.
-     * @return {@code True} if given node supports multiple connections per-node for communication.
-     */
-    private boolean useMultipleConnections(ClusterNode node) {
-        return true;
-=======
      */
     private GridNioRecoveryDescriptor outRecoveryDescriptor(ClusterNode node, ConnectionKey key) {
         if (usePairedConnections(node))
@@ -3618,25 +3355,18 @@
         }
 
         return false;
->>>>>>> 08606bd4
     }
 
     /**
      * @param recoveryDescs Descriptors map.
-<<<<<<< HEAD
-=======
      * @param pairedConnections {@code True} if in/out connections pair is used for communication with node.
->>>>>>> 08606bd4
      * @param node Node.
      * @param key Connection key.
      * @return Recovery receive data for given node.
      */
     private GridNioRecoveryDescriptor recoveryDescriptor(
         ConcurrentMap<ConnectionKey, GridNioRecoveryDescriptor> recoveryDescs,
-<<<<<<< HEAD
-=======
         boolean pairedConnections,
->>>>>>> 08606bd4
         ClusterNode node,
         ConnectionKey key) {
         GridNioRecoveryDescriptor recovery = recoveryDescs.get(key);
@@ -3646,13 +3376,8 @@
 
             int queueLimit = unackedMsgsBufSize != 0 ? unackedMsgsBufSize : (maxSize * 128);
 
-<<<<<<< HEAD
-            GridNioRecoveryDescriptor old =
-                recoveryDescs.putIfAbsent(key, recovery = new GridNioRecoveryDescriptor(queueLimit, node, log));
-=======
             GridNioRecoveryDescriptor old = recoveryDescs.putIfAbsent(key,
                 recovery = new GridNioRecoveryDescriptor(pairedConnections, queueLimit, node, log));
->>>>>>> 08606bd4
 
             if (old != null)
                 recovery = old;
@@ -3914,11 +3639,7 @@
 
                     GridNioRecoveryDescriptor recovery = null;
 
-<<<<<<< HEAD
-                    if (!useMultipleConnections(node) && client instanceof GridTcpNioCommunicationClient) {
-=======
                     if (!usePairedConnections(node) && client instanceof GridTcpNioCommunicationClient) {
->>>>>>> 08606bd4
                         recovery = recoveryDescs.get(new ConnectionKey(node.id(), client.connectionIndex(), -1));
 
                         if (recovery != null && recovery.lastAcknowledged() != recovery.received()) {
@@ -3928,11 +3649,6 @@
                                 log.debug("Send recovery acknowledgement on timeout [rmtNode=" + nodeId +
                                     ", rcvCnt=" + msg.received() + ']');
 
-<<<<<<< HEAD
-                            nioSrvr.sendSystem(((GridTcpNioCommunicationClient)client).session(), msg);
-
-                            recovery.lastAcknowledged(msg.received());
-=======
                             try {
                                 nioSrvr.sendSystem(((GridTcpNioCommunicationClient)client).session(), msg);
 
@@ -3941,7 +3657,6 @@
                             catch (IgniteCheckedException err) {
                                 U.error(log, "Failed to send message: " + err, err);
                             }
->>>>>>> 08606bd4
 
                             continue;
                         }
@@ -3950,20 +3665,12 @@
                     long idleTime = client.getIdleTime();
 
                     if (idleTime >= idleConnTimeout) {
-<<<<<<< HEAD
-                        if (recovery == null && useMultipleConnections(node))
-=======
                         if (recovery == null && usePairedConnections(node))
->>>>>>> 08606bd4
                             recovery = outRecDescs.get(new ConnectionKey(node.id(), client.connectionIndex(), -1));
 
                         if (recovery != null &&
                             recovery.nodeAlive(getSpiContext().node(nodeId)) &&
-<<<<<<< HEAD
-                            !recovery.messagesFutures().isEmpty()) {
-=======
                             !recovery.messagesRequests().isEmpty()) {
->>>>>>> 08606bd4
                             if (log.isDebugEnabled())
                                 log.debug("Node connection is idle, but there are unacknowledged messages, " +
                                     "will wait: " + nodeId);
@@ -3983,18 +3690,13 @@
             for (GridNioSession ses : nioSrvr.sessions()) {
                 GridNioRecoveryDescriptor recovery = ses.inRecoveryDescriptor();
 
-<<<<<<< HEAD
-                if (recovery != null && useMultipleConnections(recovery.node())) {
-=======
                 if (recovery != null && usePairedConnections(recovery.node())) {
->>>>>>> 08606bd4
                     assert ses.accepted() : ses;
 
                     sendAckOnTimeout(recovery, ses);
                 }
             }
         }
-<<<<<<< HEAD
 
         /**
          * @param recovery Recovery descriptor.
@@ -4008,20 +3710,6 @@
                     log.debug("Send recovery acknowledgement on timeout [rmtNode=" + recovery.node().id() +
                         ", rcvCnt=" + msg.received() +
                         ", lastAcked=" + recovery.lastAcknowledged() + ']');
-=======
-
-        /**
-         * @param recovery Recovery descriptor.
-         * @param ses Session.
-         */
-        private void sendAckOnTimeout(GridNioRecoveryDescriptor recovery, GridNioSession ses) {
-            if (recovery != null && recovery.lastAcknowledged() != recovery.received()) {
-                RecoveryLastReceivedMessage msg = new RecoveryLastReceivedMessage(recovery.received());
-
-                if (log.isDebugEnabled()) {
-                    log.debug("Send recovery acknowledgement on timeout [rmtNode=" + recovery.node().id() +
-                        ", rcvCnt=" + msg.received() +
-                        ", lastAcked=" + recovery.lastAcknowledged() + ']');
                 }
 
                 try {
@@ -4031,12 +3719,7 @@
                 }
                 catch (IgniteCheckedException e) {
                     U.error(log, "Failed to send message: " + e, e);
->>>>>>> 08606bd4
-                }
-
-                nioSrvr.sendSystem(ses, msg);
-
-                recovery.lastAcknowledged(msg.received());
+                }
             }
         }
 
@@ -4048,7 +3731,6 @@
             cleanupRecovery(inRecDescs);
             cleanupRecovery(outRecDescs);
         }
-<<<<<<< HEAD
 
         /**
          * @param recoveryDescs Recovery descriptors to cleanup.
@@ -4056,15 +3738,6 @@
         private void cleanupRecovery(ConcurrentMap<ConnectionKey, GridNioRecoveryDescriptor> recoveryDescs) {
             Set<ConnectionKey> left = null;
 
-=======
-
-        /**
-         * @param recoveryDescs Recovery descriptors to cleanup.
-         */
-        private void cleanupRecovery(ConcurrentMap<ConnectionKey, GridNioRecoveryDescriptor> recoveryDescs) {
-            Set<ConnectionKey> left = null;
-
->>>>>>> 08606bd4
             for (Map.Entry<ConnectionKey, GridNioRecoveryDescriptor> e : recoveryDescs.entrySet()) {
                 if (left != null && left.contains(e.getKey()))
                     continue;
@@ -4453,11 +4126,7 @@
 
         /** {@inheritDoc} */
         @Override public byte directType() {
-<<<<<<< HEAD
-            return 125;
-=======
             return -44;
->>>>>>> 08606bd4
         }
 
         /** {@inheritDoc} */
