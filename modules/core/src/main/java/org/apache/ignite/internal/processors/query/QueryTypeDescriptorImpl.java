/*
 * Licensed to the Apache Software Foundation (ASF) under one or more
 * contributor license agreements.  See the NOTICE file distributed with
 * this work for additional information regarding copyright ownership.
 * The ASF licenses this file to You under the Apache License, Version 2.0
 * (the "License"); you may not use this file except in compliance with
 * the License.  You may obtain a copy of the License at
 *
 *      http://www.apache.org/licenses/LICENSE-2.0
 *
 * Unless required by applicable law or agreed to in writing, software
 * distributed under the License is distributed on an "AS IS" BASIS,
 * WITHOUT WARRANTIES OR CONDITIONS OF ANY KIND, either express or implied.
 * See the License for the specific language governing permissions and
 * limitations under the License.
 */

package org.apache.ignite.internal.processors.query;

import java.math.BigDecimal;
import java.util.ArrayList;
import java.util.Arrays;
import java.util.Collection;
import java.util.Collections;
import java.util.HashMap;
import java.util.LinkedHashMap;
import java.util.List;
import java.util.Map;
import java.util.Set;
import org.apache.ignite.IgniteCheckedException;
import org.apache.ignite.IgniteLogger;
import org.apache.ignite.binary.BinaryObject;
import org.apache.ignite.cache.QueryIndexType;
import org.apache.ignite.internal.binary.BinaryArray;
import org.apache.ignite.internal.binary.BinaryUtils;
import org.apache.ignite.internal.processors.cache.CacheObject;
import org.apache.ignite.internal.processors.cache.CacheObjectContext;
import org.apache.ignite.internal.processors.cache.KeyCacheObject;
import org.apache.ignite.internal.util.tostring.GridToStringExclude;
import org.apache.ignite.internal.util.tostring.GridToStringInclude;
import org.apache.ignite.internal.util.typedef.F;
import org.apache.ignite.internal.util.typedef.internal.A;
import org.apache.ignite.internal.util.typedef.internal.S;
import org.apache.ignite.internal.util.typedef.internal.U;
import org.jetbrains.annotations.Nullable;

import static org.apache.ignite.internal.processors.cache.query.IgniteQueryErrorCode.KEY_SCALE_OUT_OF_RANGE;
import static org.apache.ignite.internal.processors.cache.query.IgniteQueryErrorCode.NULL_KEY;
import static org.apache.ignite.internal.processors.cache.query.IgniteQueryErrorCode.NULL_VALUE;
import static org.apache.ignite.internal.processors.cache.query.IgniteQueryErrorCode.TOO_LONG_KEY;
import static org.apache.ignite.internal.processors.cache.query.IgniteQueryErrorCode.TOO_LONG_VALUE;
import static org.apache.ignite.internal.processors.cache.query.IgniteQueryErrorCode.VALUE_SCALE_OUT_OF_RANGE;
import static org.apache.ignite.internal.processors.query.QueryUtils.KEY_FIELD_NAME;
import static org.apache.ignite.internal.processors.query.QueryUtils.VAL_FIELD_NAME;

/**
 * Descriptor of type.
 */
public class QueryTypeDescriptorImpl implements GridQueryTypeDescriptor {
    /** Cache name. */
    private final String cacheName;

    /** */
    private String name;

    /** Schema name. */
    private String schemaName;

    /** */
    private String tblName;

    /** Value field names and types with preserved order. */
    @GridToStringInclude
    private final LinkedHashMap<String, Class<?>> fields = new LinkedHashMap<>();

    /** */
    @GridToStringExclude
    private final Map<String, GridQueryProperty> props = new HashMap<>();

    /** Map with upper cased property names to help find properties based on SQL INSERT and MERGE queries. */
    private final Map<String, GridQueryProperty> uppercaseProps = new HashMap<>();

    /** Mutex for operations on indexes. */
    private final Object idxMux = new Object();

    /** */
    @GridToStringInclude
    private final Map<String, QueryIndexDescriptorImpl> idxs = new HashMap<>();

    /** Aliases. */
    private Map<String, String> aliases;

    /** */
    private QueryIndexDescriptorImpl fullTextIdx;

    /** */
    private Class<?> keyCls;

    /** */
    private Class<?> valCls;

    /** */
    private String keyTypeName;

    /** */
    private String valTypeName;

    /** */
    private boolean valTextIdx;

    /** */
    private int typeId;

    /** */
    private String affKey;

    /** */
    private boolean customAffKeyMapper;

    /** */
    private String keyFieldName;

    /** */
    private String valFieldName;

    /** Obsolete. */
    private volatile boolean obsolete;

    /** */
    private List<GridQueryProperty> validateProps;

    /** */
    private List<GridQueryProperty> propsWithDefaultValue;

    /** */
    private final CacheObjectContext coCtx;

    /** Primary key fields. */
    private Set<String> pkFields;

    /** Whether absent PK parts should be filled with defaults or not. */
    private boolean fillAbsentPKsWithDefaults;

    /** */
    private int pkInlineSize;

    /** */
    private int affFieldInlineSize;

    /** Logger. */
    private final IgniteLogger log;

    /** */
    private boolean implicitPk;

    /**
     * Constructor.
     *
     * @param cacheName Cache name.
     * @param coCtx Cache object context.
     */
    public QueryTypeDescriptorImpl(String cacheName, CacheObjectContext coCtx) {
        this.cacheName = cacheName;
        this.coCtx = coCtx;
        this.log = coCtx.kernalContext().log(getClass());
    }

    /**
     * @return Cache name.
     */
    public String cacheName() {
        return cacheName;
    }

    /** {@inheritDoc} */
    @Override public String name() {
        return name;
    }

    /** {@inheritDoc} */
    @Override public String schemaName() {
        return schemaName;
    }

    /**
     * Sets type name.
     *
     * @param name Name.
     */
    public void name(String name) {
        this.name = name;
    }

    /**
     * Gets table name for type.
     * @return Table name.
     */
    @Override public String tableName() {
        return tblName != null ? tblName : name;
    }

    /**
     * Sets table name for type.
     *
     * @param tblName Table name.
     */
    public void tableName(String tblName) {
        this.tblName = tblName;
    }

    /** {@inheritDoc} */
    @Override public LinkedHashMap<String, Class<?>> fields() {
        return fields;
    }

    /** {@inheritDoc} */
    @Override public GridQueryProperty property(String name) {
        GridQueryProperty res = props.get(name);

        if (res == null)
            res = uppercaseProps.get(name.toUpperCase());

        return res;
    }

    /** {@inheritDoc} */
    @Override public Map<String, GridQueryProperty> properties() {
        return props;
    }

    /** {@inheritDoc} */
    @Override public <T> T value(String field, Object key, Object val) throws IgniteCheckedException {
        assert field != null;

        GridQueryProperty prop = property(field);

        if (prop == null)
            throw new IgniteCheckedException("Failed to find field '" + field + "' in type '" + name + "'.");

        return (T)prop.value(key, val);
    }

    /** {@inheritDoc} */
    @Override public void setValue(String field, Object key, Object val, Object propVal)
        throws IgniteCheckedException {
        assert field != null;

        GridQueryProperty prop = property(field);

        if (prop == null)
            throw new IgniteCheckedException("Failed to find field '" + field + "' in type '" + name + "'.");

        prop.setValue(key, val, propVal);
    }

    /** {@inheritDoc} */
    @Override public Map<String, GridQueryIndexDescriptor> indexes() {
        synchronized (idxMux) {
            return Collections.<String, GridQueryIndexDescriptor>unmodifiableMap(idxs);
        }
    }

    /** {@inheritDoc} */
    @Override public int typeId() {
        return typeId;
    }

    /** {@inheritDoc} */
    @Override public boolean matchType(CacheObject val) {
        if (val instanceof BinaryObject)
            return ((BinaryObject)val).type().typeId() == typeId;

        // Value type name can be manually set in QueryEntity to any random value,
        // also for some reason our conversion from setIndexedTypes sets a full class name
        // instead of a simple name there, thus we can have a typeId mismatch.
        // Also, if the type is not in binary format, we always must have it's class available.
        return val.value(coCtx, false).getClass() == valCls;
    }

    /**
     * @param typeId Type ID.
     */
    public void typeId(int typeId) {
        this.typeId = typeId;
    }

    /**
     * Get index by name.
     *
     * @param name Name.
     * @return Index.
     */
    @Nullable public QueryIndexDescriptorImpl index(String name) {
        synchronized (idxMux) {
            return idxs.get(name);
        }
    }

    /**
     * @return Raw index descriptors.
     */
    public Collection<QueryIndexDescriptorImpl> indexes0() {
        synchronized (idxMux) {
            return new ArrayList<>(idxs.values());
        }
    }

    /** {@inheritDoc} */
    @Override public GridQueryIndexDescriptor textIndex() {
        return fullTextIdx;
    }

    /**
     * Add index.
     *
     * @param idx Index.
     * @throws IgniteCheckedException If failed.
     */
    public void addIndex(QueryIndexDescriptorImpl idx) throws IgniteCheckedException {
        synchronized (idxMux) {
            if (idxs.put(idx.name(), idx) != null)
                throw new IgniteCheckedException("Index with name '" + idx.name() + "' already exists.");
        }
    }

    /**
     * Drop index.
     *
     * @param idxName Index name.
     */
    public void dropIndex(String idxName) {
        synchronized (idxMux) {
            idxs.remove(idxName);
        }
    }

    /**
     * Chedk if particular field exists.
     *
     * @param field Field.
     * @return {@code True} if exists.
     */
    public boolean hasField(String field) {
        return props.containsKey(field) || QueryUtils.VAL_FIELD_NAME.equalsIgnoreCase(field);
    }

    /**
     * Adds field to text index.
     *
     * @param field Field name.
     * @throws IgniteCheckedException If failed.
     */
    public void addFieldToTextIndex(String field) throws IgniteCheckedException {
        if (fullTextIdx == null)
            fullTextIdx = new QueryIndexDescriptorImpl(this, null, QueryIndexType.FULLTEXT, 0);

        fullTextIdx.addField(field, 0, false);
    }

    /** {@inheritDoc} */
    @Override public Class<?> valueClass() {
        return valCls;
    }

    /**
     * Sets value class.
     *
     * @param valCls Value class.
     */
    public void valueClass(Class<?> valCls) {
        A.notNull(valCls, "Value class must not be null");
        this.valCls = valCls;
    }

    /** {@inheritDoc} */
    @Override public Class<?> keyClass() {
        return keyCls;
    }

    /**
     * Set key class.
     *
     * @param keyCls Key class.
     */
    public void keyClass(Class<?> keyCls) {
        this.keyCls = keyCls;
    }

    /** {@inheritDoc} */
    @Override public String keyTypeName() {
        return keyTypeName;
    }

    /**
     * Set key type name.
     *
     * @param keyTypeName Key type name.
     */
    public void keyTypeName(String keyTypeName) {
        this.keyTypeName = keyTypeName;
    }

    /** {@inheritDoc} */
    @Override public String valueTypeName() {
        return valTypeName;
    }

    /**
     * Set value type name.
     *
     * @param valTypeName Value type name.
     */
    public void valueTypeName(String valTypeName) {
        this.valTypeName = valTypeName;
    }

    /**
     * Adds property to the type descriptor.
     *
     * @param prop Property.
     * @param failOnDuplicate Fail on duplicate flag.
     * @throws IgniteCheckedException In case of error.
     */
    public void addProperty(GridQueryProperty prop, boolean failOnDuplicate) throws IgniteCheckedException {
        addProperty(prop, failOnDuplicate, true);
    }

    /**
     * Adds property to the type descriptor.
     *
     * @param prop Property.
     * @param failOnDuplicate Fail on duplicate flag.
     * @param isField {@code True} if {@code prop} if field, {@code False} if prop is "_KEY" or "_VAL".
     * @throws IgniteCheckedException In case of error.
     */
    public void addProperty(GridQueryProperty prop, boolean failOnDuplicate, boolean isField)
        throws IgniteCheckedException {
        String name = prop.name();

        if (props.put(name, prop) != null && failOnDuplicate)
            throw new IgniteCheckedException("Property with name '" + name + "' already exists.");

        if (uppercaseProps.put(name.toUpperCase(), prop) != null && failOnDuplicate)
            throw new IgniteCheckedException("Property with upper cased name '" + name + "' already exists.");

        if ((prop.notNull() && !prop.name().equals(KEY_FIELD_NAME) && !prop.name().equals(VAL_FIELD_NAME))
            || prop.precision() != -1 || coCtx.kernalContext().config().getSqlConfiguration().isValidationEnabled()) {
            if (validateProps == null)
                validateProps = new ArrayList<>();

            validateProps.add(prop);
        }

        if (prop.defaultValue() != null) {
            if (propsWithDefaultValue == null)
                propsWithDefaultValue = new ArrayList<>();

            propsWithDefaultValue.add(prop);
        }

        if (isField)
            fields.put(name, prop.type());
    }

    /**
     * Removes a property with specified name.
     *
     * @param name Name of a property to remove.
     */
    public void removeProperty(String name) throws IgniteCheckedException {
        GridQueryProperty prop = props.remove(name);

        if (prop == null)
            throw new IgniteCheckedException("Property with name '" + name + "' does not exist.");

        if (validateProps != null)
            validateProps.remove(prop);

        uppercaseProps.remove(name.toUpperCase());

        fields.remove(name);
    }

    /**
     * @param schemaName Schema name.
     */
    public void schemaName(String schemaName) {
        this.schemaName = schemaName;
    }

    /** {@inheritDoc} */
    @Override public boolean valueTextIndex() {
        return valTextIdx;
    }

    /**
     * Sets if this value should be text indexed.
     *
     * @param valTextIdx Flag value.
     */
    public void valueTextIndex(boolean valTextIdx) {
        this.valTextIdx = valTextIdx;
    }

    /** {@inheritDoc} */
    @Override public String affinityKey() {
        return affKey;
    }

    /**
     * @param affKey Affinity key field.
     */
    public void affinityKey(String affKey) {
        this.affKey = affKey;
    }

    /** {@inheritDoc} */
    @Override public boolean customAffinityKeyMapper() {
        return customAffKeyMapper;
    }

    /**
     * @param customAffKeyMapper Whether custom affinity key mapper is set.
     */
    public void customAffinityKeyMapper(boolean customAffKeyMapper) {
        this.customAffKeyMapper = customAffKeyMapper;
    }

    /**
     * @return Aliases.
     */
    public Map<String, String> aliases() {
        return aliases != null ? aliases : Collections.<String, String>emptyMap();
    }

    /**
     * @param aliases Aliases.
     */
    public void aliases(Map<String, String> aliases) {
        this.aliases = aliases;
    }

    /**
     * @return {@code True} if obsolete.
     */
    public boolean obsolete() {
        return obsolete;
    }

    /**
     * Mark index as obsolete.
     */
    public void markObsolete() {
        obsolete = true;
    }

    /** {@inheritDoc} */
    @Override public String toString() {
        return S.toString(QueryTypeDescriptorImpl.class, this);
    }

    /**
     * Sets key field name.
     * @param keyFieldName Key field name.
     */
    void keyFieldName(String keyFieldName) {
        this.keyFieldName = keyFieldName;
    }

    /** {@inheritDoc} */
    @Override public String keyFieldName() {
        return keyFieldName;
    }

    /**
     * Sets value field name.
     * @param valFieldName value field name.
     */
    void valueFieldName(String valFieldName) {
        this.valFieldName = valFieldName;
    }

    /** {@inheritDoc} */
    @Override public String valueFieldName() {
        return valFieldName;
    }

    /** {@inheritDoc} */
    @Nullable @Override public String keyFieldAlias() {
        return keyFieldName != null ? aliases.get(keyFieldName) : null;
    }

    /** {@inheritDoc} */
    @Nullable @Override public String valueFieldAlias() {
        return valFieldName != null ? aliases.get(valFieldName) : null;
    }

    /** {@inheritDoc} */
    @SuppressWarnings("ForLoopReplaceableByForEach")
    @Override public void validateKeyAndValue(Object key, Object val) throws IgniteCheckedException {
        if (F.isEmpty(validateProps) && F.isEmpty(idxs))
            return;

        validateProps(key, val);

        validateIndexes(key, val);
    }

    /** Validate properties. */
    private void validateProps(Object key, Object val) throws IgniteCheckedException {
        if (F.isEmpty(validateProps))
            return;

        final boolean validateTypes = coCtx.kernalContext().config().getSqlConfiguration().isValidationEnabled();

        for (int i = 0; i < validateProps.size(); ++i) {
            GridQueryProperty prop = validateProps.get(i);

            Object propVal;

            boolean isKey = false;

            if (F.eq(prop.name(), keyFieldAlias()) || (keyFieldName == null && F.eq(prop.name(), KEY_FIELD_NAME))) {
                propVal = key instanceof KeyCacheObject ? ((CacheObject)key).value(coCtx, true) : key;

                isKey = true;
            }
            else if (F.eq(prop.name(), valueFieldAlias()) ||
                (valFieldName == null && F.eq(prop.name(), VAL_FIELD_NAME)))
                propVal = val instanceof CacheObject ? ((CacheObject)val).value(coCtx, true) : val;
            else
                propVal = prop.value(key, val);

            if (propVal == null && prop.notNull()) {
                throw new IgniteSQLException("Null value is not allowed for column '" + prop.name() + "'",
                    isKey ? NULL_KEY : NULL_VALUE);
            }

            if (validateTypes && propVal != null) {
                if (!(propVal instanceof BinaryObject) || propVal instanceof BinaryArray) {
                    if (!U.box(prop.type()).isAssignableFrom(U.box(propVal.getClass()))) {
                        // Some reference type arrays end up being converted to Object[]
                        if (!(prop.type().isArray() && BinaryUtils.isObjectArray(propVal.getClass()) &&
                            Arrays.stream(BinaryUtils.rawArrayFromBinary(propVal)).
                            noneMatch(x -> x != null && !U.box(prop.type().getComponentType()).isAssignableFrom(U.box(x.getClass())))))
                        {
                            throw new IgniteSQLException("Type for a column '" + prop.name() +
                                "' is not compatible with table definition. Expected '" +
                                prop.type().getSimpleName() + "', actual type '" +
                                propVal.getClass().getSimpleName() + "'");
                        }
                    }
                }
                else if (coCtx.kernalContext().cacheObjects().typeId(prop.type().getName()) !=
                        ((BinaryObject)propVal).type().typeId()) {
                    throw new IgniteSQLException("Type for a column '" + prop.name() +
                        "' is not compatible with table definition. Expected '" +
                        prop.type().getSimpleName() + "', actual type '" +
                        ((BinaryObject)propVal).type().typeName() + "'");
                }
            }

            if (propVal == null || prop.precision() == -1)
                continue;

            if (String.class == propVal.getClass() || byte[].class == propVal.getClass()) {
                int propValLen = String.class == propVal.getClass() ? ((String)propVal).length()
                    : ((byte[])propVal).length;

                if (propValLen > prop.precision()) {
                    throw new IgniteSQLException("Value for a column '" + prop.name() + "' is too long. " +
                        "Maximum length: " + prop.precision() + ", actual length: " + propValLen,
                        isKey ? TOO_LONG_KEY : TOO_LONG_VALUE);
                }
            }
            else if (BigDecimal.class == propVal.getClass()) {
                BigDecimal dec = (BigDecimal)propVal;

                if (dec.precision() > prop.precision()) {
                    throw new IgniteSQLException("Value for a column '" + prop.name() + "' is out of range. " +
                        "Maximum precision: " + prop.precision() + ", actual precision: " + dec.precision(),
                        isKey ? TOO_LONG_KEY : TOO_LONG_VALUE);
                }
                else if (prop.scale() != -1 &&
                    dec.scale() > prop.scale()) {
                    throw new IgniteSQLException("Value for a column '" + prop.name() + "' is out of range. " +
                        "Maximum scale : " + prop.scale() + ", actual scale: " + dec.scale(),
                        isKey ? KEY_SCALE_OUT_OF_RANGE : VALUE_SCALE_OUT_OF_RANGE);
                }
            }
        }
    }

    /** Validate indexed values. */
    private void validateIndexes(Object key, Object val) throws IgniteCheckedException {
        if (F.isEmpty(idxs))
            return;

        for (QueryIndexDescriptorImpl idx : idxs.values()) {
            for (String idxField : idx.fields()) {
                GridQueryProperty prop = props.get(idxField);

                Object propVal;
                Class<?> propType;

                if (F.eq(idxField, keyFieldAlias()) || F.eq(idxField, KEY_FIELD_NAME)) {
                    propVal = key instanceof KeyCacheObject ? ((CacheObject)key).value(coCtx, true) : key;

                    propType = propVal == null ? null : propVal.getClass();
                }
                else if (F.eq(idxField, valueFieldAlias()) || F.eq(idxField, VAL_FIELD_NAME)) {
                    propVal = val instanceof CacheObject ? ((CacheObject)val).value(coCtx, true) : val;

                    propType = propVal == null ? null : propVal.getClass();
                }
                else {
                    propVal = prop.value(key, val);

                    propType = prop.type();
                }

                if (propVal == null)
                    continue;

                if (!(propVal instanceof BinaryObject) || propVal instanceof BinaryArray) {
                    if (!U.box(propType).isAssignableFrom(U.box(propVal.getClass()))) {
                        // Some reference type arrays end up being converted to Object[]
                        if (!(propType.isArray() && BinaryUtils.isObjectArray(propVal.getClass()) &&
                            Arrays.stream(BinaryUtils.rawArrayFromBinary(propVal)).
                                noneMatch(x -> x != null && !U.box(propType.getComponentType()).isAssignableFrom(U.box(x.getClass())))))
                        {
                            throw new IgniteSQLException("Type for a column '" + idxField +
                                "' is not compatible with index definition. Expected '" +
                                propType.getSimpleName() + "', actual type '" +
                                propVal.getClass().getSimpleName() + "'");
                        }
                    }
                } else if (coCtx.kernalContext().cacheObjects().typeId(propType.getName()) !=
                    ((BinaryObject)propVal).type().typeId()) {
                    // Check for classes/enums implementing indexed interfaces.
                    final Class<?> cls = U.classForName(((BinaryObject)propVal).type().typeName(), null, true);

                    if ((cls == null && propType == Object.class) || (cls != null && propType.isAssignableFrom(cls)))
                        continue;

                    throw new IgniteSQLException("Type for a column '" + idxField +
                        "' is not compatible with index definition. Expected '" +
                        propType.getSimpleName() + "', actual type '" +
                        ((BinaryObject)propVal).type().typeName() + "'");
                }
            }
        }
    }

    /** {@inheritDoc} */
    @SuppressWarnings("ForLoopReplaceableByForEach")
    @Override public void setDefaults(Object key, Object val) throws IgniteCheckedException {
        if (F.isEmpty(propsWithDefaultValue))
            return;

        for (int i = 0; i < propsWithDefaultValue.size(); ++i) {
            GridQueryProperty prop = propsWithDefaultValue.get(i);

            prop.setValue(key, val, prop.defaultValue());
        }
    }

    /** {@inheritDoc} */
    @Override public Set<String> primaryKeyFields() {
        return pkFields == null ? Collections.emptySet() : pkFields;
    }

    /** {@inheritDoc} */
    @Override public void primaryKeyFields(Set<String> keys) {
        pkFields = keys;
    }

    /** {@inheritDoc} */
<<<<<<< HEAD
    @Override public boolean implicitPk() {
        return implicitPk;
    }

    /** {@inheritDoc} */
    @Override public void implicitPk(boolean implicitPk) {
        this.implicitPk = implicitPk;
=======
    @Override public boolean fillAbsentPKsWithDefaults() {
        return fillAbsentPKsWithDefaults;
    }

    /** {@inheritDoc} */
    @Override public void setFillAbsentPKsWithDefaults(boolean fillAbsentPKsWithDefaults) {
        this.fillAbsentPKsWithDefaults = fillAbsentPKsWithDefaults;
    }

    /** {@inheritDoc} */
    @Override public int primaryKeyInlineSize() {
        return pkInlineSize;
    }

    /** {@inheritDoc} */
    @Override public void primaryKeyInlineSize(int pkInlineSize) {
        this.pkInlineSize = pkInlineSize;
    }

    /** {@inheritDoc} */
    @Override public int affinityFieldInlineSize() {
        return affFieldInlineSize;
    }

    /** {@inheritDoc} */
    @Override public void affinityFieldInlineSize(int affFieldInlineSize) {
        this.affFieldInlineSize = affFieldInlineSize;
>>>>>>> b8a690c6
    }
}<|MERGE_RESOLUTION|>--- conflicted
+++ resolved
@@ -138,6 +138,9 @@
     /** Primary key fields. */
     private Set<String> pkFields;
 
+    /** */
+    private boolean implicitPk;
+
     /** Whether absent PK parts should be filled with defaults or not. */
     private boolean fillAbsentPKsWithDefaults;
 
@@ -149,9 +152,6 @@
 
     /** Logger. */
     private final IgniteLogger log;
-
-    /** */
-    private boolean implicitPk;
 
     /**
      * Constructor.
@@ -776,7 +776,6 @@
     }
 
     /** {@inheritDoc} */
-<<<<<<< HEAD
     @Override public boolean implicitPk() {
         return implicitPk;
     }
@@ -784,7 +783,9 @@
     /** {@inheritDoc} */
     @Override public void implicitPk(boolean implicitPk) {
         this.implicitPk = implicitPk;
-=======
+    }
+
+    /** {@inheritDoc} */
     @Override public boolean fillAbsentPKsWithDefaults() {
         return fillAbsentPKsWithDefaults;
     }
@@ -812,6 +813,5 @@
     /** {@inheritDoc} */
     @Override public void affinityFieldInlineSize(int affFieldInlineSize) {
         this.affFieldInlineSize = affFieldInlineSize;
->>>>>>> b8a690c6
     }
 }