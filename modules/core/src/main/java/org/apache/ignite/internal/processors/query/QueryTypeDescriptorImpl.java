--- conflicted
+++ resolved
@@ -136,13 +136,11 @@
     /** Primary key fields. */
     private Set<String> pkFields;
 
-<<<<<<< HEAD
-    /** */
-    private boolean implicitPk;
-=======
     /** Logger. */
     private final IgniteLogger log;
->>>>>>> 2752bb55
+
+    /** */
+    private boolean implicitPk;
 
     /**
      * Constructor.
