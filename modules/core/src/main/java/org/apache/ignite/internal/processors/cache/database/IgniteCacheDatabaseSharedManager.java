--- conflicted
+++ resolved
@@ -428,10 +428,7 @@
             );
 
         if (plcCfg.getMaxSize() < plcCfg.getInitialSize()) {
-<<<<<<< HEAD
-=======
             // We will know for sure if initialSize has been changed if we compare Longs by "==".
->>>>>>> 8c75e4de
             if (plcCfg.getInitialSize() == DFLT_MEMORY_POLICY_INITIAL_SIZE) {
                 plcCfg.setInitialSize(plcCfg.getMaxSize());
 
@@ -439,27 +436,20 @@
                     " is smaller than defaultInitialSize=" +
                     U.readableSize(MemoryConfiguration.DFLT_MEMORY_POLICY_INITIAL_SIZE, true) +
                     ", setting initialSize to " + U.readableSize(plcCfg.getMaxSize(), true));
-<<<<<<< HEAD
-            } else {
-=======
             }
             else {
->>>>>>> 8c75e4de
                 throw new IgniteCheckedException("MemoryPolicy maxSize must not be smaller than " +
                     "initialSize [name=" + plcCfg.getName() +
                     ", initSize=" + U.readableSize(plcCfg.getInitialSize(), true) +
                     ", maxSize=" + U.readableSize(plcCfg.getMaxSize(), true) + ']');
             }
         }
-<<<<<<< HEAD
-=======
 
         if (U.jvm32Bit() && plcCfg.getInitialSize() > MAX_PAGE_MEMORY_INIT_SIZE_32_BIT)
             throw new IgniteCheckedException("MemoryPolicy initialSize exceeds 2GB on 32-bit JVM (use " +
                 "MemoryPolicyConfiguration.initialSize property to set correct size in bytes or use 64-bit JVM) " +
                 "[name=" + plcCfg.getName() +
                 ", size=" + U.readableSize(plcCfg.getInitialSize(), true) + "]");
->>>>>>> 8c75e4de
     }
 
     /**
