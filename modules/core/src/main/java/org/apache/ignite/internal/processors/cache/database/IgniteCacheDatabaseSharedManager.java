--- conflicted
+++ resolved
@@ -48,11 +48,6 @@
             pageMem = initMemory(dbCfg);
 
             pageMem.start();
-<<<<<<< HEAD
-=======
-
-            meta = new MetadataStorage(pageMem, cctx.wal());
->>>>>>> ebb68ef4
         }
     }
 
