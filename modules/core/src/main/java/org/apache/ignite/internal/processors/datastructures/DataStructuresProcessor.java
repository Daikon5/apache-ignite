--- conflicted
+++ resolved
@@ -271,12 +271,9 @@
         for (GridCacheRemovable ds : dsMap.values()) {
             if (ds instanceof GridCacheSemaphoreEx)
                 ((GridCacheSemaphoreEx)ds).stop();
-<<<<<<< HEAD
-=======
 
             if (ds instanceof GridCacheLockEx)
                 ((GridCacheLockEx)ds).onStop();
->>>>>>> 4a8fb8f3
         }
 
         if (initLatch.getCount() > 0) {
