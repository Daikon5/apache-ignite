/*
 * Licensed to the Apache Software Foundation (ASF) under one or more
 * contributor license agreements.  See the NOTICE file distributed with
 * this work for additional information regarding copyright ownership.
 * The ASF licenses this file to You under the Apache License, Version 2.0
 * (the "License"); you may not use this file except in compliance with
 * the License.  You may obtain a copy of the License at
 *
 *      http://www.apache.org/licenses/LICENSE-2.0
 *
 * Unless required by applicable law or agreed to in writing, software
 * distributed under the License is distributed on an "AS IS" BASIS,
 * WITHOUT WARRANTIES OR CONDITIONS OF ANY KIND, either express or implied.
 * See the License for the specific language governing permissions and
 * limitations under the License.
 */

package org.apache.ignite.internal.processors.cache.persistence;

import java.io.File;
import java.util.ArrayList;
import java.util.Collection;
import java.util.Collections;
import java.util.HashSet;
import java.util.List;
import java.util.Map;
import java.util.Set;
import java.util.concurrent.ConcurrentHashMap;
import javax.management.InstanceNotFoundException;
import org.apache.ignite.DataRegionMetrics;
import org.apache.ignite.DataRegionMetricsProvider;
import org.apache.ignite.DataStorageMetrics;
import org.apache.ignite.IgniteCheckedException;
import org.apache.ignite.IgniteLogger;
import org.apache.ignite.IgniteSystemProperties;
import org.apache.ignite.configuration.DataPageEvictionMode;
import org.apache.ignite.configuration.DataRegionConfiguration;
import org.apache.ignite.configuration.DataStorageConfiguration;
import org.apache.ignite.configuration.IgniteConfiguration;
import org.apache.ignite.internal.GridKernalContext;
import org.apache.ignite.internal.IgniteInternalFuture;
import org.apache.ignite.internal.managers.discovery.GridDiscoveryManager;
import org.apache.ignite.internal.mem.DirectMemoryProvider;
import org.apache.ignite.internal.mem.DirectMemoryRegion;
import org.apache.ignite.internal.mem.file.MappedFileMemoryProvider;
import org.apache.ignite.internal.mem.unsafe.UnsafeMemoryProvider;
import org.apache.ignite.internal.pagemem.PageMemory;
import org.apache.ignite.internal.pagemem.impl.PageMemoryNoStoreImpl;
import org.apache.ignite.internal.pagemem.wal.WALPointer;
import org.apache.ignite.internal.processors.affinity.AffinityTopologyVersion;
import org.apache.ignite.internal.processors.cache.CacheGroupContext;
import org.apache.ignite.internal.processors.cache.GridCacheMapEntry;
import org.apache.ignite.internal.processors.cache.GridCacheSharedManagerAdapter;
import org.apache.ignite.internal.processors.cache.distributed.dht.preloader.GridDhtPartitionsExchangeFuture;
import org.apache.ignite.internal.processors.cache.persistence.evict.FairFifoPageEvictionTracker;
import org.apache.ignite.internal.processors.cache.persistence.evict.NoOpPageEvictionTracker;
import org.apache.ignite.internal.processors.cache.persistence.evict.PageEvictionTracker;
import org.apache.ignite.internal.processors.cache.persistence.evict.Random2LruPageEvictionTracker;
import org.apache.ignite.internal.processors.cache.persistence.evict.RandomLruPageEvictionTracker;
import org.apache.ignite.internal.processors.cache.persistence.filename.PdsFolderSettings;
import org.apache.ignite.internal.processors.cache.persistence.freelist.CacheFreeList;
import org.apache.ignite.internal.processors.cache.persistence.freelist.FreeList;
import org.apache.ignite.internal.processors.cache.persistence.metastorage.MetaStorage;
import org.apache.ignite.internal.processors.cache.persistence.metastorage.MetastorageLifecycleListener;
import org.apache.ignite.internal.processors.cache.persistence.tree.reuse.ReuseList;
import org.apache.ignite.internal.processors.cache.persistence.tree.util.PageLockListener;
import org.apache.ignite.internal.processors.cluster.IgniteChangeGlobalStateSupport;
import org.apache.ignite.internal.util.typedef.F;
import org.apache.ignite.internal.util.typedef.internal.CU;
import org.apache.ignite.internal.util.typedef.internal.LT;
import org.apache.ignite.internal.util.typedef.internal.U;
import org.apache.ignite.lang.IgniteBiTuple;
import org.apache.ignite.lang.IgniteOutClosure;
import org.apache.ignite.mxbean.DataRegionMetricsMXBean;
import org.jetbrains.annotations.Nullable;

import static org.apache.ignite.IgniteSystemProperties.IGNITE_REUSE_MEMORY_ON_DEACTIVATE;
import static org.apache.ignite.configuration.DataStorageConfiguration.DFLT_DATA_REG_DEFAULT_NAME;
import static org.apache.ignite.configuration.DataStorageConfiguration.DFLT_PAGE_SIZE;
import static org.apache.ignite.configuration.DataStorageConfiguration.DFLT_WAL_ARCHIVE_MAX_SIZE;
import static org.apache.ignite.configuration.DataStorageConfiguration.DFLT_WAL_HISTORY_SIZE;

/**
 *
 */
public class IgniteCacheDatabaseSharedManager extends GridCacheSharedManagerAdapter
    implements IgniteChangeGlobalStateSupport, CheckpointLockStateChecker {
    /** DataRegionConfiguration name reserved for internal caches. */
    public static final String SYSTEM_DATA_REGION_NAME = "sysMemPlc";

    /** Minimum size of memory chunk */
    private static final long MIN_PAGE_MEMORY_SIZE = 10L * 1024 * 1024;

    /** Maximum initial size on 32-bit JVM */
    private static final long MAX_PAGE_MEMORY_INIT_SIZE_32_BIT = 2L * 1024 * 1024 * 1024;

    /** {@code True} to reuse memory on deactive. */
    protected final boolean reuseMemory = IgniteSystemProperties.getBoolean(IGNITE_REUSE_MEMORY_ON_DEACTIVATE);

    /** */
    protected final Map<String, DataRegion> dataRegionMap = new ConcurrentHashMap<>();

    /** Stores memory providers eligible for reuse. */
    private final Map<String, DirectMemoryProvider> memProviderMap = new ConcurrentHashMap<>();

    /** */
    private static final String MBEAN_GROUP_NAME = "DataRegionMetrics";

    /** */
    protected final Map<String, DataRegionMetrics> memMetricsMap = new ConcurrentHashMap<>();

    /** */
    private volatile boolean dataRegionsInitialized;

    /** */
    private volatile boolean dataRegionsStarted;

    /** */
    protected DataRegion dfltDataRegion;

    /** */
    protected Map<String, CacheFreeList> freeListMap;

    /** */
    private CacheFreeList dfltFreeList;

    /** Page size from memory configuration, may be set only for fake(standalone) IgniteCacheDataBaseSharedManager */
    private int pageSize;

    /** First eviction was warned flag. */
    private volatile boolean firstEvictWarn;


    /** {@inheritDoc} */
    @Override protected void start0() throws IgniteCheckedException {
        if (cctx.kernalContext().clientNode() && cctx.kernalContext().config().getDataStorageConfiguration() == null)
            return;

        DataStorageConfiguration memCfg = cctx.kernalContext().config().getDataStorageConfiguration();

        assert memCfg != null;

        validateConfiguration(memCfg);

        pageSize = memCfg.getPageSize();

        initDataRegions(memCfg);
    }

    /**
     * @param cfg Ignite configuration.
     * @param groupName Name of group.
     * @param dataRegionName Metrics MBean name.
     * @param impl Metrics implementation.
     * @param clazz Metrics class type.
     */
    protected <T> void registerMetricsMBean(
        IgniteConfiguration cfg,
        String groupName,
        String dataRegionName,
        T impl,
        Class<T> clazz
    ) {
        if (U.IGNITE_MBEANS_DISABLED)
            return;

        try {
            U.registerMBean(
                cfg.getMBeanServer(),
                cfg.getIgniteInstanceName(),
                groupName,
                dataRegionName,
                impl,
                clazz);
        }
        catch (Throwable e) {
            U.error(log, "Failed to register MBean with name: " + dataRegionName, e);
        }
    }

    /**
     * @param cfg Ignite configuration.
     * @param groupName Name of group.
     * @param name Name of MBean.
     */
    protected void unregisterMetricsMBean(
        IgniteConfiguration cfg,
        String groupName,
        String name
    ) {
        if (U.IGNITE_MBEANS_DISABLED)
            return;

        assert cfg != null;

        try {
            cfg.getMBeanServer().unregisterMBean(
                U.makeMBeanName(
                    cfg.getIgniteInstanceName(),
                    groupName,
                    name
                ));
        }
        catch (InstanceNotFoundException ignored) {
            // We tried to unregister a non-existing MBean, not a big deal.
        }
        catch (Throwable e) {
            U.error(log, "Failed to unregister MBean for memory metrics: " + name, e);
        }
    }

    /**
     * Registers MBeans for all DataRegionMetrics configured in this instance.
     *
     * @param cfg Ignite configuration.
     */
    protected void registerMetricsMBeans(IgniteConfiguration cfg) {
        if (U.IGNITE_MBEANS_DISABLED)
            return;

        assert cfg != null;

        for (DataRegionMetrics memMetrics : memMetricsMap.values()) {
            DataRegionConfiguration memPlcCfg = dataRegionMap.get(memMetrics.getName()).config();

            registerMetricsMBean(
                cfg,
                MBEAN_GROUP_NAME,
                memPlcCfg.getName(),
                new DataRegionMetricsMXBeanImpl((DataRegionMetricsImpl)memMetrics, memPlcCfg),
                DataRegionMetricsMXBean.class
            );
        }
    }

    /**
     * @param dbCfg Database config.
     * @throws IgniteCheckedException If failed.
     */
    protected void initPageMemoryDataStructures(DataStorageConfiguration dbCfg) throws IgniteCheckedException {
        freeListMap = U.newHashMap(dataRegionMap.size());

        String dfltMemPlcName = dbCfg.getDefaultDataRegionConfiguration().getName();

        for (DataRegion memPlc : dataRegionMap.values()) {
            DataRegionConfiguration memPlcCfg = memPlc.config();

            DataRegionMetricsImpl memMetrics = (DataRegionMetricsImpl)memMetricsMap.get(memPlcCfg.getName());

            boolean persistenceEnabled = memPlcCfg.isPersistenceEnabled();

<<<<<<< HEAD
            CacheFreeListImpl freeList = new CacheFreeListImpl(0,
                cctx.igniteInstanceName(),
=======
            String freeListName = memPlcCfg.getName() + "##FreeList";

            PageLockListener lsnr = cctx.diagnostic().pageLockTracker().createPageLockTracker(freeListName);

            CacheFreeList freeList = new CacheFreeList(
                0,
                freeListName,
>>>>>>> 2cea7e24
                memMetrics,
                memPlc,
                null,
                persistenceEnabled ? cctx.wal() : null,
                0L,
<<<<<<< HEAD
                true);
=======
                true,
                lsnr
            );
>>>>>>> 2cea7e24

            freeListMap.put(memPlcCfg.getName(), freeList);
        }

        dfltFreeList = freeListMap.get(dfltMemPlcName);
    }

    /**
     * @return Size of page used for PageMemory regions.
     */
    public int pageSize() {
        return pageSize;
    }

    /**
     *
     */
    private void startDataRegions() {
        for (DataRegion region : dataRegionMap.values()) {
            if (!cctx.isLazyMemoryAllocation(region))
                region.pageMemory().start();

            region.evictionTracker().start();
        }
    }

    /**
     * @param memCfg Database config.
     * @throws IgniteCheckedException If failed to initialize swap path.
     */
    protected void initDataRegions(DataStorageConfiguration memCfg) throws IgniteCheckedException {
        if (dataRegionsInitialized)
            return;

        initDataRegions0(memCfg);

        dataRegionsInitialized = true;

        U.log(log, "Configured data regions initialized successfully [total=" + dataRegionMap.size() + ']');
    }

    /**
     * @param memCfg Database config.
     * @throws IgniteCheckedException If failed to initialize swap path.
     */
    protected void initDataRegions0(DataStorageConfiguration memCfg) throws IgniteCheckedException {
        DataRegionConfiguration[] dataRegionCfgs = memCfg.getDataRegionConfigurations();

        if (dataRegionCfgs != null) {
            for (DataRegionConfiguration dataRegionCfg : dataRegionCfgs)
                addDataRegion(memCfg, dataRegionCfg, dataRegionCfg.isPersistenceEnabled());
        }

        addDataRegion(
            memCfg,
            memCfg.getDefaultDataRegionConfiguration(),
            memCfg.getDefaultDataRegionConfiguration().isPersistenceEnabled()
        );

        addDataRegion(
            memCfg,
            createSystemDataRegion(
                memCfg.getSystemRegionInitialSize(),
                memCfg.getSystemRegionMaxSize(),
                CU.isPersistenceEnabled(memCfg)
            ),
            CU.isPersistenceEnabled(memCfg)
        );

        for (DatabaseLifecycleListener lsnr : getDatabaseListeners(cctx.kernalContext()))
            lsnr.onInitDataRegions(this);
    }

    /**
     * @param kctx Kernal context.
     * @return Database lifecycle listeners.
     */
    protected List<DatabaseLifecycleListener> getDatabaseListeners(GridKernalContext kctx) {
        return kctx.internalSubscriptionProcessor().getDatabaseListeners();
    }

    /**
     * @param dataStorageCfg Database config.
     * @param dataRegionCfg Data region config.
     * @throws IgniteCheckedException If failed to initialize swap path.
     */
    public void addDataRegion(
        DataStorageConfiguration dataStorageCfg,
        DataRegionConfiguration dataRegionCfg,
        boolean trackable
    ) throws IgniteCheckedException {
        String dataRegionName = dataRegionCfg.getName();

        String dfltMemPlcName = dataStorageCfg.getDefaultDataRegionConfiguration().getName();

        if (dfltMemPlcName == null)
            dfltMemPlcName = DFLT_DATA_REG_DEFAULT_NAME;

        DataRegionMetricsImpl memMetrics = new DataRegionMetricsImpl(
            dataRegionCfg,
            cctx.kernalContext().metric().registry(),
            dataRegionMetricsProvider(dataRegionCfg));

        DataRegion region = initMemory(dataStorageCfg, dataRegionCfg, memMetrics, trackable);

        dataRegionMap.put(dataRegionName, region);

        memMetricsMap.put(dataRegionName, memMetrics);

        if (dataRegionName.equals(dfltMemPlcName))
            dfltDataRegion = region;
        else if (dataRegionName.equals(DFLT_DATA_REG_DEFAULT_NAME))
            U.warn(log, "Data Region with name 'default' isn't used as a default. " +
                    "Please, check Data Region configuration.");
    }

    /**
     * Closure that can be used to compute fill factor for provided data region.
     *
     * @param dataRegCfg Data region configuration.
     * @return Closure.
     *
     * @deprecated use {@link #dataRegionMetricsProvider(DataRegionConfiguration)} instead.
     */
    @Deprecated
    protected IgniteOutClosure<Long> freeSpaceProvider(final DataRegionConfiguration dataRegCfg) {
        final String dataRegName = dataRegCfg.getName();

        return new IgniteOutClosure<Long>() {
            private CacheFreeList freeList;

            @Override public Long apply() {
                if (freeList == null) {
                    CacheFreeList freeList0 = freeListMap.get(dataRegName);

                    if (freeList0 == null)
                        return 0L;

                    freeList = freeList0;
                }

                return freeList.freeSpace();
            }
        };
    }

    /**
     * Provide that can be used to compute some metrics for provided data region.
     *
     * @param dataRegCfg Data region configuration.
     * @return DataRegionMetricsProvider.
     */
    protected DataRegionMetricsProvider dataRegionMetricsProvider(final DataRegionConfiguration dataRegCfg) {
        final String dataRegName = dataRegCfg.getName();

        return new DataRegionMetricsProvider() {
            private CacheFreeList freeList;

            private CacheFreeList getFreeList() {
                if (freeList == null)
                    freeList = freeListMap.get(dataRegName);

                return freeList;
            }

            @Override public long partiallyFilledPagesFreeSpace() {
                CacheFreeList freeList0 = getFreeList();

                return freeList0 == null ? 0L : freeList0.freeSpace();
            }

            @Override public long emptyDataPages() {
                CacheFreeList freeList0 = getFreeList();

                return freeList0 == null ? 0L : freeList0.emptyDataPages();
            }
        };
    }

    /**
     * @param memPlcsCfgs User-defined data region configurations.
     */
    private boolean hasCustomDefaultDataRegion(DataRegionConfiguration[] memPlcsCfgs) {
        for (DataRegionConfiguration memPlcsCfg : memPlcsCfgs) {
            if (DFLT_DATA_REG_DEFAULT_NAME.equals(memPlcsCfg.getName()))
                return true;
        }

        return false;
    }

    /**
     * @param sysCacheInitSize Initial size of PageMemory to be created for system cache.
     * @param sysCacheMaxSize Maximum size of PageMemory to be created for system cache.
     * @param persistenceEnabled Persistence enabled flag.
     *
     * @return {@link DataRegionConfiguration configuration} of DataRegion for system cache.
     */
    private DataRegionConfiguration createSystemDataRegion(
        long sysCacheInitSize,
        long sysCacheMaxSize,
        boolean persistenceEnabled
    ) {
        DataRegionConfiguration res = new DataRegionConfiguration();

        res.setName(SYSTEM_DATA_REGION_NAME);
        res.setInitialSize(sysCacheInitSize);
        res.setMaxSize(sysCacheMaxSize);
        res.setPersistenceEnabled(persistenceEnabled);
        res.setLazyMemoryAllocation(false);

        return res;
    }

    /**
     * @param memCfg configuration to validate.
     */
    private void validateConfiguration(DataStorageConfiguration memCfg) throws IgniteCheckedException {
        checkPageSize(memCfg);

        DataRegionConfiguration[] regCfgs = memCfg.getDataRegionConfigurations();

        Set<String> regNames = (regCfgs != null) ? U.<String>newHashSet(regCfgs.length) : new HashSet<String>(0);

        checkSystemDataRegionSizeConfiguration(
            memCfg.getSystemRegionInitialSize(),
            memCfg.getSystemRegionMaxSize()
        );

        if (regCfgs != null) {
            for (DataRegionConfiguration regCfg : regCfgs)
                checkDataRegionConfiguration(memCfg, regNames, regCfg);
        }

        checkDataRegionConfiguration(memCfg, regNames, memCfg.getDefaultDataRegionConfiguration());

        checkWalArchiveSizeConfiguration(memCfg);
    }

    /**
     * Check wal archive size configuration for correctness.
     *
     * @param memCfg durable memory configuration for an Apache Ignite node.
     */
    private void checkWalArchiveSizeConfiguration(DataStorageConfiguration memCfg) throws IgniteCheckedException {
        if (memCfg.getWalHistorySize() == DFLT_WAL_HISTORY_SIZE || memCfg.getWalHistorySize() == Integer.MAX_VALUE)
            LT.warn(log, "DataRegionConfiguration.maxWalArchiveSize instead DataRegionConfiguration.walHistorySize " +
            "would be used for removing old archive wal files");
        else if(memCfg.getMaxWalArchiveSize() == DFLT_WAL_ARCHIVE_MAX_SIZE)
            LT.warn(log, "walHistorySize was deprecated. maxWalArchiveSize should be used instead");
        else
            throw new IgniteCheckedException("Should be used only one of wal history size or max wal archive size." +
                "(use DataRegionConfiguration.maxWalArchiveSize because DataRegionConfiguration.walHistorySize was deprecated)"
            );

        if(memCfg.getMaxWalArchiveSize() < memCfg.getWalSegmentSize())
            throw new IgniteCheckedException(
                "DataRegionConfiguration.maxWalArchiveSize should be greater than DataRegionConfiguration.walSegmentSize"
            );
    }

    /**
     * @param memCfg Mem config.
     * @param regNames Region names.
     * @param regCfg Reg config.
     */
    private void checkDataRegionConfiguration(DataStorageConfiguration memCfg, Set<String> regNames,
        DataRegionConfiguration regCfg) throws IgniteCheckedException {
        assert regCfg != null;

        checkDataRegionName(regCfg.getName(), regNames);

        checkDataRegionSize(regCfg);

        checkMetricsProperties(regCfg);

        checkRegionEvictionProperties(regCfg, memCfg);

        checkRegionMemoryStorageType(regCfg);
    }

    /**
     * @param memCfg Memory config.
     */
    protected void checkPageSize(DataStorageConfiguration memCfg) {
        if (memCfg.getPageSize() == 0)
            memCfg.setPageSize(DFLT_PAGE_SIZE);
    }

    /**
     * @param regCfg data region config.
     *
     * @throws IgniteCheckedException if validation of memory metrics properties fails.
     */
    private static void checkMetricsProperties(DataRegionConfiguration regCfg) throws IgniteCheckedException {
        if (regCfg.getMetricsRateTimeInterval() <= 0)
            throw new IgniteCheckedException("Rate time interval must be greater than zero " +
                "(use DataRegionConfiguration.rateTimeInterval property to adjust the interval) " +
                "[name=" + regCfg.getName() +
                ", rateTimeInterval=" + regCfg.getMetricsRateTimeInterval() + "]"
            );
        if (regCfg.getMetricsSubIntervalCount() <= 0)
            throw new IgniteCheckedException("Sub intervals must be greater than zero " +
                "(use DataRegionConfiguration.subIntervals property to adjust the sub intervals) " +
                "[name=" + regCfg.getName() +
                ", subIntervals=" + regCfg.getMetricsSubIntervalCount() + "]"
            );

        if (regCfg.getMetricsRateTimeInterval() < 1_000)
            throw new IgniteCheckedException("Rate time interval must be longer that 1 second (1_000 milliseconds) " +
                "(use DataRegionConfiguration.rateTimeInterval property to adjust the interval) " +
                "[name=" + regCfg.getName() +
                ", rateTimeInterval=" + regCfg.getMetricsRateTimeInterval() + "]");
    }

    /**
     * @param sysCacheInitSize System cache initial size.
     * @param sysCacheMaxSize System cache max size.
     *
     * @throws IgniteCheckedException In case of validation violation.
     */
    private static void checkSystemDataRegionSizeConfiguration(
        long sysCacheInitSize,
        long sysCacheMaxSize
    ) throws IgniteCheckedException {
        if (sysCacheInitSize < MIN_PAGE_MEMORY_SIZE)
            throw new IgniteCheckedException("Initial size for system cache must have size more than 10MB (use " +
                "DataStorageConfiguration.systemCacheInitialSize property to set correct size in bytes) " +
                "[size=" + U.readableSize(sysCacheInitSize, true) + ']'
            );

        if (U.jvm32Bit() && sysCacheInitSize > MAX_PAGE_MEMORY_INIT_SIZE_32_BIT)
            throw new IgniteCheckedException("Initial size for system cache exceeds 2GB on 32-bit JVM (use " +
                "DataRegionConfiguration.systemCacheInitialSize property to set correct size in bytes " +
                "or use 64-bit JVM) [size=" + U.readableSize(sysCacheInitSize, true) + ']'
            );

        if (sysCacheMaxSize < sysCacheInitSize)
            throw new IgniteCheckedException("MaxSize of system cache must not be smaller than " +
                "initialSize [initSize=" + U.readableSize(sysCacheInitSize, true) +
                ", maxSize=" + U.readableSize(sysCacheMaxSize, true) + "]. " +
                "Use DataStorageConfiguration.systemCacheInitialSize/DataStorageConfiguration.systemCacheMaxSize " +
                "properties to set correct sizes in bytes."
            );
    }

    /**
     * @param regCfg DataRegionConfiguration to validate.
     * @throws IgniteCheckedException If config is invalid.
     */
    private void checkDataRegionSize(DataRegionConfiguration regCfg) throws IgniteCheckedException {
        if (regCfg.getInitialSize() < MIN_PAGE_MEMORY_SIZE || regCfg.getMaxSize() < MIN_PAGE_MEMORY_SIZE)
            throw new IgniteCheckedException("DataRegion must have size more than 10MB (use " +
                "DataRegionConfiguration.initialSize and .maxSize properties to set correct size in bytes) " +
                "[name=" + regCfg.getName() + ", initialSize=" + U.readableSize(regCfg.getInitialSize(), true) +
                ", maxSize=" + U.readableSize(regCfg.getMaxSize(), true) + "]"
            );

        if (regCfg.getMaxSize() < regCfg.getInitialSize()) {
            if (regCfg.getInitialSize() != Math.min(DataStorageConfiguration.DFLT_DATA_REGION_MAX_SIZE,
                DataStorageConfiguration.DFLT_DATA_REGION_INITIAL_SIZE)) {
                throw new IgniteCheckedException("DataRegion maxSize must not be smaller than initialSize" +
                    "[name=" + regCfg.getName() + ", initialSize=" + U.readableSize(regCfg.getInitialSize(), true) +
                    ", maxSize=" + U.readableSize(regCfg.getMaxSize(), true) + "]");
            }

            regCfg.setInitialSize(regCfg.getMaxSize());

            LT.warn(log, "DataRegion maxSize=" + U.readableSize(regCfg.getMaxSize(), true) +
                " is smaller than defaultInitialSize=" +
                U.readableSize(DataStorageConfiguration.DFLT_DATA_REGION_INITIAL_SIZE, true) +
                ", setting initialSize to " + U.readableSize(regCfg.getMaxSize(), true));
        }

        if (U.jvm32Bit() && regCfg.getInitialSize() > MAX_PAGE_MEMORY_INIT_SIZE_32_BIT)
            throw new IgniteCheckedException("DataRegion initialSize exceeds 2GB on 32-bit JVM (use " +
                "DataRegionConfiguration.initialSize property to set correct size in bytes or use 64-bit JVM) " +
                "[name=" + regCfg.getName() +
                ", size=" + U.readableSize(regCfg.getInitialSize(), true) + "]");
    }

    /**
     * @param regCfg DataRegionConfiguration to validate.
     * @throws IgniteCheckedException If config is invalid.
     */
    private void checkRegionMemoryStorageType(DataRegionConfiguration regCfg) throws IgniteCheckedException {
        if (regCfg.isPersistenceEnabled() && regCfg.getSwapPath() != null)
            throw new IgniteCheckedException("DataRegionConfiguration must not have both persistence " +
                "storage and swap space enabled at the same time (Use DataRegionConfiguration.setSwapPath(null)  " +
                "to disable the swap space usage or DataRegionConfiguration.setPersistenceEnabled(false) " +
                "to disable the persistence) [name=" + regCfg.getName() + ", swapPath=" + regCfg.getSwapPath() +
                ", persistenceEnabled=" + regCfg.isPersistenceEnabled() + "]"
            );
    }

    /**
     * @param regCfg DataRegionConfiguration to validate.
     * @param dbCfg Memory configuration.
     * @throws IgniteCheckedException If config is invalid.
     */
    protected void checkRegionEvictionProperties(DataRegionConfiguration regCfg, DataStorageConfiguration dbCfg)
        throws IgniteCheckedException {
        if (regCfg.getPageEvictionMode() == DataPageEvictionMode.DISABLED)
            return;

        if (regCfg.getEvictionThreshold() < 0.5 || regCfg.getEvictionThreshold() > 0.999) {
            throw new IgniteCheckedException("Page eviction threshold must be between 0.5 and 0.999: " +
                regCfg.getName());
        }

        if (regCfg.getEmptyPagesPoolSize() <= 10)
            throw new IgniteCheckedException("Evicted pages pool size should be greater than 10: " + regCfg.getName());

        long maxPoolSize = regCfg.getMaxSize() / dbCfg.getPageSize() / 10;

        if (regCfg.getEmptyPagesPoolSize() >= maxPoolSize) {
            throw new IgniteCheckedException("Evicted pages pool size should be lesser than " + maxPoolSize +
                ": " + regCfg.getName());
        }
    }

    /**
     * @param regName DataRegion name to validate.
     * @param observedNames Names of MemoryPolicies observed before.
     * @throws IgniteCheckedException If config is invalid.
     */
    private static void checkDataRegionName(String regName, Collection<String> observedNames)
        throws IgniteCheckedException {
        if (regName == null || regName.isEmpty())
            throw new IgniteCheckedException("User-defined DataRegionConfiguration must have non-null and " +
                "non-empty name.");

        if (observedNames.contains(regName))
            throw new IgniteCheckedException("Two MemoryPolicies have the same name: " + regName);

        if (SYSTEM_DATA_REGION_NAME.equals(regName))
            throw new IgniteCheckedException("'" + SYSTEM_DATA_REGION_NAME + "' policy name is reserved for internal use.");

        observedNames.add(regName);
    }

    /**
     * @param log Logger.
     */
    public void dumpStatistics(IgniteLogger log) {
        if (freeListMap != null) {
            for (CacheFreeList freeList : freeListMap.values())
                freeList.dumpStatistics(log);
        }
    }

    /**
     * @return collection of all configured {@link DataRegion policies}.
     */
    public Collection<DataRegion> dataRegions() {
        return dataRegionMap != null ? dataRegionMap.values() : null;
    }

    /**
     * @return DataRegionMetrics for all MemoryPolicies configured in Ignite instance.
     */
    public Collection<DataRegionMetrics> memoryMetrics() {
        if (!F.isEmpty(memMetricsMap)) {
            // Intentionally return a collection copy to make it explicitly serializable.
            Collection<DataRegionMetrics> res = new ArrayList<>(memMetricsMap.size());

            for (DataRegionMetrics metrics : memMetricsMap.values())
                res.add(new DataRegionMetricsSnapshot(metrics));

            return res;
        }
        else
            return Collections.emptyList();
    }

    /**
     * @return DataStorageMetrics if persistence is enabled or {@code null} otherwise.
     */
    public DataStorageMetrics persistentStoreMetrics() {
        return null;
    }

    /**
     * @param memPlcName Name of {@link DataRegion} to obtain {@link DataRegionMetrics} for.
     * @return {@link DataRegionMetrics} snapshot for specified {@link DataRegion} or {@code null} if
     * no {@link DataRegion} is configured for specified name.
     */
    public @Nullable DataRegionMetrics memoryMetrics(String memPlcName) {
        if (!F.isEmpty(memMetricsMap)) {
            DataRegionMetrics memMetrics = memMetricsMap.get(memPlcName);

            return memMetrics == null ? null : new DataRegionMetricsSnapshot(memMetrics);
        }
        else
            return null;
    }

    /**
     * @param memPlcName data region name.
     * @return {@link DataRegion} instance associated with a given {@link DataRegionConfiguration}.
     * @throws IgniteCheckedException in case of request for unknown DataRegion.
     */
    public DataRegion dataRegion(String memPlcName) throws IgniteCheckedException {
        if (memPlcName == null)
            return dfltDataRegion;

        if (dataRegionMap.isEmpty())
            return null;

        DataRegion plc;

        if ((plc = dataRegionMap.get(memPlcName)) == null)
            throw new IgniteCheckedException("Requested DataRegion is not configured: " + memPlcName);

        return plc;
    }

    /**
     * @param memPlcName DataRegionConfiguration name.
     * @return {@link FreeList} instance associated with a given {@link DataRegionConfiguration}.
     */
    public FreeList freeList(String memPlcName) {
        if (memPlcName == null)
            return dfltFreeList;

        return freeListMap != null ? freeListMap.get(memPlcName) : null;
    }

    /**
     * @param memPlcName DataRegionConfiguration name.
     * @return {@link ReuseList} instance associated with a given {@link DataRegionConfiguration}.
     */
    public ReuseList reuseList(String memPlcName) {
        if (memPlcName == null)
            return dfltFreeList;

        return freeListMap != null ? freeListMap.get(memPlcName) : null;
    }

    /** {@inheritDoc} */
    @Override protected void stop0(boolean cancel) {
        onDeActivate(true);
    }

    /** {@inheritDoc} */
    @Override public boolean checkpointLockIsHeldByThread() {
        return true;
    }

    /**
     * No-op for non-persistent storage.
     */
    public void checkpointReadLock() {
        // No-op.
    }

    /**
     * No-op for non-persistent storage.
     */
    public void checkpointReadUnlock() {
        // No-op.
    }

    /**
     * @return {@code 0} for non-persistent storage.
     */
    public long checkpointReadLockTimeout() {
        return 0;
    }

    /**
     * No-op for non-persistent storage.
     */
    public void checkpointReadLockTimeout(long val) {
        // No-op.
    }

    /**
     * Method will perform cleanup cache page memory and each cache partition store.
     */
    public void cleanupRestoredCaches() {
        // No-op.
    }

    /**
     * Clean checkpoint directory {@link GridCacheDatabaseSharedManager#cpDir}. The operation
     * is necessary when local node joined to baseline topology with different consistentId.
     */
    public void cleanupCheckpointDirectory() throws IgniteCheckedException {
        // No-op.
    }

    /**
     * No-op for non-persistent storage.
     */
    public void cleanupTempCheckpointDirectory() throws IgniteCheckedException{
        // No-op.
    }

    /**
     *
     */
    @Nullable public IgniteInternalFuture wakeupForCheckpoint(String reason) {
        return null;
    }

    /**
     * @return Last checkpoint mark WAL pointer.
     */
    public WALPointer lastCheckpointMarkWalPointer() {
        return null;
    }

    /**
     * Allows to wait checkpoint finished.
     *
     * @param reason Reason.
     */
    @Nullable public CheckpointFuture forceCheckpoint(String reason) {
        return null;
    }

    /**
     * Waits until current state is checkpointed.
     *
     * @throws IgniteCheckedException If failed.
     */
    public void waitForCheckpoint(String reason) throws IgniteCheckedException {
        // No-op
    }

    /**
     * @param discoEvt Before exchange for the given discovery event.
     */
    public void beforeExchange(GridDhtPartitionsExchangeFuture discoEvt) throws IgniteCheckedException {

    }

    /**
     * Perform memory restore before {@link GridDiscoveryManager} start.
     *
     * @param kctx Current kernal context.
     * @throws IgniteCheckedException If fails.
     */
    public void startMemoryRestore(GridKernalContext kctx) throws IgniteCheckedException {
        // No-op.
    }

    /**
     * Called when all partitions have been fully restored and pre-created on node start.
     *
     * @throws IgniteCheckedException If failed.
     */
    public void onStateRestored(AffinityTopologyVersion topVer) throws IgniteCheckedException {
        // No-op.
    }

        /**
         * @param fut Partition exchange future.
         */
    public void rebuildIndexesIfNeeded(GridDhtPartitionsExchangeFuture fut) {
        // No-op.
    }

    /**
     * Needed action before any cache will stop
     */
    public void prepareCachesStop() {
        // No-op.
    }

    /**
     * @param stoppedGrps A collection of tuples (cache group, destroy flag).
     */
    public void onCacheGroupsStopped(Collection<IgniteBiTuple<CacheGroupContext, Boolean>> stoppedGrps) {
        // No-op.
    }

    /**
     * @return Future that will be completed when indexes for given cache are restored.
     */
    @Nullable public IgniteInternalFuture indexRebuildFuture(int cacheId) {
        return null;
    }

    /**
     * Reserve update history for exchange.
     *
     * @return Reserved update counters per cache and partition.
     */
    public Map<Integer, Map<Integer, Long>> reserveHistoryForExchange() {
        return Collections.emptyMap();
    }

    /**
     * Release reserved update history.
     */
    public void releaseHistoryForExchange() {
        // No-op
    }

    /**
     * Reserve update history for preloading.
     * @param grpId Cache group ID.
     * @param partId Partition Id.
     * @param cntr Update counter.
     * @return True if successfully reserved.
     */
    public boolean reserveHistoryForPreloading(int grpId, int partId, long cntr) {
        return false;
    }

    /**
     * Release reserved update history.
     */
    public void releaseHistoryForPreloading() {
        // No-op
    }

    /**
     * See {@link GridCacheMapEntry#ensureFreeSpace()}
     *
     * @param memPlc data region.
     */
    public void ensureFreeSpace(DataRegion memPlc) throws IgniteCheckedException {
        if (memPlc == null)
            return;

        DataRegionConfiguration plcCfg = memPlc.config();

        if (plcCfg.getPageEvictionMode() == DataPageEvictionMode.DISABLED || plcCfg.isPersistenceEnabled())
            return;

        long memorySize = plcCfg.getMaxSize();

        PageMemory pageMem = memPlc.pageMemory();

        int sysPageSize = pageMem.systemPageSize();

<<<<<<< HEAD
        CacheFreeList freeListImpl = freeListMap.get(plcCfg.getName());
=======
        CacheFreeList freeList = freeListMap.get(plcCfg.getName());
>>>>>>> 2cea7e24

        for (;;) {
            long allocatedPagesCnt = pageMem.loadedPages();

            int emptyDataPagesCnt = freeList.emptyDataPages();

            boolean shouldEvict = allocatedPagesCnt > (memorySize / sysPageSize * plcCfg.getEvictionThreshold()) &&
                emptyDataPagesCnt < plcCfg.getEmptyPagesPoolSize();

            if (shouldEvict) {
                warnFirstEvict(plcCfg);

                memPlc.evictionTracker().evictDataPage();

                memPlc.memoryMetrics().updateEvictionRate();
            } else
                break;
        }
    }

    /**
     * @param memCfg memory configuration with common parameters.
     * @param plcCfg data region with PageMemory specific parameters.
     * @param memMetrics {@link DataRegionMetrics} object to collect memory usage metrics.
     * @return data region instance.
     *
     * @throws IgniteCheckedException If failed to initialize swap path.
     */
    private DataRegion initMemory(
        DataStorageConfiguration memCfg,
        DataRegionConfiguration plcCfg,
        DataRegionMetricsImpl memMetrics,
        boolean trackable
    ) throws IgniteCheckedException {
        PageMemory pageMem = createPageMemory(createOrReuseMemoryProvider(plcCfg), memCfg, plcCfg, memMetrics, trackable);

        return new DataRegion(pageMem, plcCfg, memMetrics, createPageEvictionTracker(plcCfg, pageMem));
    }

    /**
     * @param plcCfg Policy config.
     * @return DirectMemoryProvider provider.
     */
    private DirectMemoryProvider createOrReuseMemoryProvider(DataRegionConfiguration plcCfg)
        throws IgniteCheckedException {
        if (!supportsMemoryReuse(plcCfg))
            return createMemoryProvider(plcCfg);

        DirectMemoryProvider memProvider = memProviderMap.get(plcCfg.getName());

        if (memProvider == null)
            memProviderMap.put(plcCfg.getName(), (memProvider = createMemoryProvider(plcCfg)));

        return memProvider;
    }

    /**
     * @param plcCfg Policy config.
     *
     * @return {@code True} if policy supports memory reuse.
     */
    public boolean supportsMemoryReuse(DataRegionConfiguration plcCfg) {
        return reuseMemory && plcCfg.getSwapPath() == null;
    }

    /**
     * @param plcCfg Policy config.
     * @return DirectMemoryProvider provider.
     */
    private DirectMemoryProvider createMemoryProvider(DataRegionConfiguration plcCfg) throws IgniteCheckedException {
        File allocPath = buildAllocPath(plcCfg);

        return allocPath == null ?
            new UnsafeMemoryProvider(log) :
            new MappedFileMemoryProvider(
                log,
                allocPath);
    }

    /**
     * @param plc data region Configuration.
     * @param pageMem Page memory.
     */
    protected PageEvictionTracker createPageEvictionTracker(DataRegionConfiguration plc, PageMemory pageMem) {
        if (plc.getPageEvictionMode() == DataPageEvictionMode.DISABLED || plc.isPersistenceEnabled())
            return new NoOpPageEvictionTracker();

        assert pageMem instanceof PageMemoryNoStoreImpl : pageMem.getClass();

        PageMemoryNoStoreImpl pageMem0 = (PageMemoryNoStoreImpl)pageMem;

        if (Boolean.getBoolean("override.fair.fifo.page.eviction.tracker"))
            return new FairFifoPageEvictionTracker(pageMem0, plc, cctx);

        switch (plc.getPageEvictionMode()) {
            case RANDOM_LRU:
                return new RandomLruPageEvictionTracker(pageMem0, plc, cctx);
            case RANDOM_2_LRU:
                return new Random2LruPageEvictionTracker(pageMem0, plc, cctx);
            default:
                return new NoOpPageEvictionTracker();
        }
    }

    /**
     * Builds allocation path for memory mapped file to be used with PageMemory.
     *
     * @param plc DataRegionConfiguration.
     *
     * @throws IgniteCheckedException If resolving swap directory fails.
     */
    @Nullable protected File buildAllocPath(DataRegionConfiguration plc) throws IgniteCheckedException {
        String path = plc.getSwapPath();

        if (path == null)
            return null;

        final PdsFolderSettings folderSettings = cctx.kernalContext().pdsFolderResolver().resolveFolders();

        final String folderName = folderSettings.isCompatible() ?
            String.valueOf(folderSettings.consistentId()).replaceAll("[:,\\.]", "_") :
            folderSettings.folderName();

        return buildPath(path, folderName);
    }

    /**
     * Creates PageMemory with given size and memory provider.
     *
     * @param memProvider Memory provider.
     * @param memCfg Memory configuartion.
     * @param memPlcCfg data region configuration.
     * @param memMetrics DataRegionMetrics to collect memory usage metrics.
     * @return PageMemory instance.
     */
    protected PageMemory createPageMemory(
        DirectMemoryProvider memProvider,
        DataStorageConfiguration memCfg,
        DataRegionConfiguration memPlcCfg,
        DataRegionMetricsImpl memMetrics,
        boolean trackable
    ) {
        memMetrics.persistenceEnabled(false);

        PageMemory pageMem = new PageMemoryNoStoreImpl(
            log,
            wrapMetricsMemoryProvider(memProvider, memMetrics),
            cctx,
            memCfg.getPageSize(),
            memPlcCfg,
            memMetrics,
            false
        );

        memMetrics.pageMemory(pageMem);

        return pageMem;
    }

    /**
     * @param memoryProvider0 Memory provider.
     * @param memMetrics Memory metrics.
     * @return Wrapped memory provider.
     */
    protected DirectMemoryProvider wrapMetricsMemoryProvider(
        final DirectMemoryProvider memoryProvider0,
        final DataRegionMetricsImpl memMetrics
    ) {
        return new DirectMemoryProvider() {
            /** */
            private final DirectMemoryProvider memProvider = memoryProvider0;

            @Override public void initialize(long[] chunkSizes) {
                memProvider.initialize(chunkSizes);
            }

            @Override public void shutdown(boolean deallocate) {
                memProvider.shutdown(deallocate);
            }

            @Override public DirectMemoryRegion nextRegion() {
                DirectMemoryRegion nextMemoryRegion = memProvider.nextRegion();

                if (nextMemoryRegion == null)
                    return null;

                memMetrics.updateOffHeapSize(nextMemoryRegion.size());

                return nextMemoryRegion;
            }
        };
    }

    /**
     * @param path Path to the working directory.
     * @param consId Consistent ID of the local node.
     * @return DB storage path.
     *
     * @throws IgniteCheckedException If resolving swap directory fails.
     */
    protected File buildPath(String path, String consId) throws IgniteCheckedException {
        String igniteHomeStr = U.getIgniteHome();

        File workDir = igniteHomeStr == null ? new File(path) : U.resolveWorkDirectory(igniteHomeStr, path, false);

        return new File(workDir, consId);
    }

    /** {@inheritDoc} */
    @Override public void onActivate(GridKernalContext kctx) throws IgniteCheckedException {
        if (kctx.clientNode() && kctx.config().getDataStorageConfiguration() == null)
            return;

        initAndStartRegions(kctx.config().getDataStorageConfiguration());

        for (DatabaseLifecycleListener lsnr : getDatabaseListeners(kctx))
            lsnr.afterInitialise(this);
    }

    /**
     * @param cfg Current data storage configuration.
     * @throws IgniteCheckedException If fails.
     */
    protected void initAndStartRegions(DataStorageConfiguration cfg) throws IgniteCheckedException {
        assert cfg != null;

        initDataRegions(cfg);

        startDataRegions(cfg);
    }

    /**
     * @param cfg Regions configuration.
     * @throws IgniteCheckedException If fails.
     */
    private void startDataRegions(DataStorageConfiguration cfg) throws IgniteCheckedException {
        if (dataRegionsStarted)
            return;

        assert cfg != null;

        registerMetricsMBeans(cctx.gridConfig());

        startDataRegions();

        initPageMemoryDataStructures(cfg);

        dataRegionsStarted = true;

        U.log(log, "Configured data regions started successfully [total=" + dataRegionMap.size() + ']');
    }

    /** {@inheritDoc} */
    @Override public void onDeActivate(GridKernalContext kctx) {
        onDeActivate(!reuseMemory);
    }

    /**
     * @param shutdown {@code True} to force memory regions shutdown.
     */
    private void onDeActivate(boolean shutdown) {
        for (DatabaseLifecycleListener lsnr : getDatabaseListeners(cctx.kernalContext()))
            lsnr.beforeStop(this);

        for (DataRegion region : dataRegionMap.values()) {
            region.pageMemory().stop(shutdown);

            region.evictionTracker().stop();

            unregisterMetricsMBean(
                cctx.gridConfig(),
                MBEAN_GROUP_NAME,
                region.memoryMetrics().getName()
            );
        }

        dataRegionMap.clear();

        if (shutdown && memProviderMap != null)
            memProviderMap.clear();

        dataRegionsInitialized = false;

        dataRegionsStarted = false;
    }

    /**
     * @return Name of DataRegionConfiguration for internal caches.
     */
    public String systemDateRegionName() {
        return SYSTEM_DATA_REGION_NAME;
    }

    /**
     * Method for fake (standalone) context initialization. Not to be called in production code
     * @param pageSize configured page size
     */
    protected void setPageSize(int pageSize) {
        this.pageSize = pageSize;
    }

    /**
     * @return MetaStorage
     */
    public MetaStorage metaStorage() {
        return null;
    }

    /**
     * Notifies {@link MetastorageLifecycleListener} that {@link MetaStorage} is ready for read.
     * This method is called when all processors and managers have already started and right before discovery manager.
     *
     * @throws IgniteCheckedException If failed.
     */
    public void notifyMetaStorageSubscribersOnReadyForRead() throws IgniteCheckedException {
        // No-op.
    }

    /**
     * @param grpId Group ID.
     * @return WAL enabled flag.
     */
    public boolean walEnabled(int grpId, boolean local) {
        return false;
    }

    /**
     * Marks cache group as with disabled WAL.
     *
     * @param grpId Group id.
     * @param enabled flag.
     */
    public void walEnabled(int grpId, boolean enabled, boolean local) {
        // No-op.
    }

    /**
     * Marks last checkpoint as inapplicable for WAL rebalance for given group {@code grpId}.
     *
     * @param grpId Group id.
     */
    public void lastCheckpointInapplicableForWalRebalance(int grpId) {
        // No-op.
    }

    /**
     * Warns on first eviction.
     * @param regCfg data region configuration.
     */
    private void warnFirstEvict(DataRegionConfiguration regCfg) {
        if (firstEvictWarn)
            return;

        // Do not move warning output to synchronized block (it causes warning in IDE).
        synchronized (this) {
            if (firstEvictWarn)
                return;

            firstEvictWarn = true;
        }

        U.warn(log, "Page-based evictions started." +
                " Consider increasing 'maxSize' on Data Region configuration: " + regCfg.getName());
    }
}<|MERGE_RESOLUTION|>--- conflicted
+++ resolved
@@ -249,10 +249,6 @@
 
             boolean persistenceEnabled = memPlcCfg.isPersistenceEnabled();
 
-<<<<<<< HEAD
-            CacheFreeListImpl freeList = new CacheFreeListImpl(0,
-                cctx.igniteInstanceName(),
-=======
             String freeListName = memPlcCfg.getName() + "##FreeList";
 
             PageLockListener lsnr = cctx.diagnostic().pageLockTracker().createPageLockTracker(freeListName);
@@ -260,19 +256,14 @@
             CacheFreeList freeList = new CacheFreeList(
                 0,
                 freeListName,
->>>>>>> 2cea7e24
                 memMetrics,
                 memPlc,
                 null,
                 persistenceEnabled ? cctx.wal() : null,
                 0L,
-<<<<<<< HEAD
-                true);
-=======
                 true,
                 lsnr
             );
->>>>>>> 2cea7e24
 
             freeListMap.put(memPlcCfg.getName(), freeList);
         }
@@ -1012,11 +1003,7 @@
 
         int sysPageSize = pageMem.systemPageSize();
 
-<<<<<<< HEAD
-        CacheFreeList freeListImpl = freeListMap.get(plcCfg.getName());
-=======
         CacheFreeList freeList = freeListMap.get(plcCfg.getName());
->>>>>>> 2cea7e24
 
         for (;;) {
             long allocatedPagesCnt = pageMem.loadedPages();
