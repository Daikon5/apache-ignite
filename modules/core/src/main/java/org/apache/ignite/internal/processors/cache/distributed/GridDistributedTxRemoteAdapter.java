/*
 * Licensed to the Apache Software Foundation (ASF) under one or more
 * contributor license agreements.  See the NOTICE file distributed with
 * this work for additional information regarding copyright ownership.
 * The ASF licenses this file to You under the Apache License, Version 2.0
 * (the "License"); you may not use this file except in compliance with
 * the License.  You may obtain a copy of the License at
 *
 *      http://www.apache.org/licenses/LICENSE-2.0
 *
 * Unless required by applicable law or agreed to in writing, software
 * distributed under the License is distributed on an "AS IS" BASIS,
 * WITHOUT WARRANTIES OR CONDITIONS OF ANY KIND, either express or implied.
 * See the License for the specific language governing permissions and
 * limitations under the License.
 */

package org.apache.ignite.internal.processors.cache.distributed;

import org.apache.ignite.*;
import org.apache.ignite.internal.*;
import org.apache.ignite.internal.processors.cache.*;
import org.apache.ignite.internal.processors.cache.distributed.near.*;
import org.apache.ignite.internal.processors.cache.transactions.*;
import org.apache.ignite.internal.processors.cache.version.*;
import org.apache.ignite.internal.util.future.*;
import org.apache.ignite.internal.util.lang.*;
import org.apache.ignite.internal.util.tostring.*;
import org.apache.ignite.internal.util.typedef.*;
import org.apache.ignite.internal.util.typedef.internal.*;
import org.apache.ignite.lang.*;
import org.apache.ignite.transactions.*;
import org.jetbrains.annotations.*;

import javax.cache.*;
import java.io.*;
import java.util.*;
import java.util.concurrent.atomic.*;

import static org.apache.ignite.internal.processors.cache.GridCacheOperation.*;
import static org.apache.ignite.internal.processors.dr.GridDrType.*;
import static org.apache.ignite.transactions.IgniteTxState.*;

/**
 * Transaction created by system implicitly on remote nodes.
 */
public class GridDistributedTxRemoteAdapter<K, V> extends IgniteTxAdapter<K, V>
    implements IgniteTxRemoteEx<K, V> {
    /** */
    private static final long serialVersionUID = 0L;

    /** Read set. */
    @GridToStringInclude
    protected Map<IgniteTxKey<K>, IgniteTxEntry<K, V>> readMap;

    /** Write map. */
    @GridToStringInclude
    protected Map<IgniteTxKey<K>, IgniteTxEntry<K, V>> writeMap;

    /** Remote thread ID. */
    @GridToStringInclude
    private long rmtThreadId;

    /** Explicit versions. */
    @GridToStringInclude
    private List<GridCacheVersion> explicitVers;

    /** Started flag. */
    @GridToStringInclude
    private boolean started;

    /** {@code True} only if all write entries are locked by this transaction. */
    @GridToStringInclude
    private AtomicBoolean commitAllowed = new AtomicBoolean(false);

    /**
     * Empty constructor required for {@link Externalizable}.
     */
    public GridDistributedTxRemoteAdapter() {
        // No-op.
    }

    /**
     * @param ctx Cache registry.
     * @param nodeId Node ID.
     * @param rmtThreadId Remote thread ID.
     * @param xidVer XID version.
     * @param commitVer Commit version.
     * @param sys System flag.
     * @param concurrency Concurrency level (should be pessimistic).
     * @param isolation Transaction isolation.
     * @param invalidate Invalidate flag.
     * @param timeout Timeout.
     * @param txSize Expected transaction size.
     * @param grpLockKey Group lock key if this is a group-lock transaction.
     * @param subjId Subject ID.
     * @param taskNameHash Task name hash code.
     */
    public GridDistributedTxRemoteAdapter(
        GridCacheSharedContext<K, V> ctx,
        UUID nodeId,
        long rmtThreadId,
        GridCacheVersion xidVer,
        GridCacheVersion commitVer,
        boolean sys,
        IgniteTxConcurrency concurrency,
        IgniteTxIsolation isolation,
        boolean invalidate,
        long timeout,
        int txSize,
        @Nullable IgniteTxKey grpLockKey,
        @Nullable UUID subjId,
        int taskNameHash
    ) {
        super(
            ctx,
            nodeId,
            xidVer,
            ctx.versions().last(),
            Thread.currentThread().getId(),
            sys,
            concurrency,
            isolation,
            timeout,
            txSize,
            grpLockKey,
            subjId,
            taskNameHash);

        this.rmtThreadId = rmtThreadId;
        this.invalidate = invalidate;

        commitVersion(commitVer);

        // Must set started flag after concurrency and isolation.
        started = true;
    }

    /** {@inheritDoc} */
    @Override public UUID eventNodeId() {
        return nodeId;
    }

    /** {@inheritDoc} */
    @Override public Collection<UUID> masterNodeIds() {
        return Collections.singleton(nodeId);
    }

    /** {@inheritDoc} */
    @Override public UUID originatingNodeId() {
        return nodeId;
    }

    /** {@inheritDoc} */
    @Override public Collection<Integer> activeCacheIds() {
        return Collections.emptyList();
    }

    /**
     * @return Checks if transaction has no entries.
     */
    @Override public boolean empty() {
        return readMap.isEmpty() && writeMap.isEmpty();
    }

    /** {@inheritDoc} */
    @Override public boolean removed(IgniteTxKey<K> key) {
        IgniteTxEntry e = writeMap.get(key);

        return e != null && e.op() == DELETE;
    }

    /** {@inheritDoc} */
    @Override public void invalidate(boolean invalidate) {
        this.invalidate = invalidate;
    }

    /** {@inheritDoc} */
    @Override public Map<IgniteTxKey<K>, IgniteTxEntry<K, V>> writeMap() {
        return writeMap;
    }

    /** {@inheritDoc} */
    @Override public Map<IgniteTxKey<K>, IgniteTxEntry<K, V>> readMap() {
        return readMap;
    }

    /** {@inheritDoc} */
    @Override public void seal() {
        // No-op.
    }

    /**
     * Adds group lock key to remote transaction.
     *
     * @param key Key.
     */
    public void groupLockKey(IgniteTxKey key) {
        if (grpLockKey == null)
            grpLockKey = key;
    }

    /** {@inheritDoc} */
    @Override public GridTuple<V> peek(GridCacheContext<K, V> cacheCtx, boolean failFast, K key,
        IgnitePredicate<Cache.Entry<K, V>>[] filter) throws GridCacheFilterFailedException {
        assert false : "Method peek can only be called on user transaction: " + this;

        throw new IllegalStateException("Method peek can only be called on user transaction: " + this);
    }

    /** {@inheritDoc} */
    @Override public IgniteTxEntry<K, V> entry(IgniteTxKey<K> key) {
        IgniteTxEntry<K, V> e = writeMap == null ? null : writeMap.get(key);

        if (e == null)
            e = readMap == null ? null : readMap.get(key);

        return e;
    }

    /**
     * Clears entry from transaction as it never happened.
     *
     * @param key key to be removed.
     */
    public void clearEntry(IgniteTxKey<K> key) {
        readMap.remove(key);
        writeMap.remove(key);
    }

    /**
     * @param baseVer Base version.
     * @param committedVers Committed versions.
     * @param rolledbackVers Rolled back versions.
     */
    @Override public void doneRemote(GridCacheVersion baseVer, Collection<GridCacheVersion> committedVers,
        Collection<GridCacheVersion> rolledbackVers, Collection<GridCacheVersion> pendingVers) {
        if (readMap != null && !readMap.isEmpty()) {
            for (IgniteTxEntry<K, V> txEntry : readMap.values())
                doneRemote(txEntry, baseVer, committedVers, rolledbackVers, pendingVers);
        }

        if (writeMap != null && !writeMap.isEmpty()) {
            for (IgniteTxEntry<K, V> txEntry : writeMap.values())
                doneRemote(txEntry, baseVer, committedVers, rolledbackVers, pendingVers);
        }
    }

    /**
     * Adds completed versions to an entry.
     *
     * @param txEntry Entry.
     * @param baseVer Base version for completed versions.
     * @param committedVers Completed versions relative to base version.
     * @param rolledbackVers Rolled back versions relative to base version.
     * @param pendingVers Pending versions.
     */
    private void doneRemote(IgniteTxEntry<K, V> txEntry, GridCacheVersion baseVer,
        Collection<GridCacheVersion> committedVers, Collection<GridCacheVersion> rolledbackVers,
        Collection<GridCacheVersion> pendingVers) {
        while (true) {
            GridDistributedCacheEntry<K, V> entry = (GridDistributedCacheEntry<K, V>)txEntry.cached();

            try {
                // Handle explicit locks.
                GridCacheVersion doneVer = txEntry.explicitVersion() != null ? txEntry.explicitVersion() : xidVer;

                entry.doneRemote(doneVer, baseVer, pendingVers, committedVers, rolledbackVers, isSystemInvalidate());

                break;
            }
            catch (GridCacheEntryRemovedException ignored) {
                assert entry.obsoleteVersion() != null;

                if (log.isDebugEnabled())
                    log.debug("Replacing obsolete entry in remote transaction [entry=" + entry + ", tx=" + this + ']');

                // Replace the entry.
                txEntry.cached(txEntry.context().cache().entryEx(txEntry.key()), txEntry.keyBytes());
            }
        }
    }

    /** {@inheritDoc} */
    @Override public boolean onOwnerChanged(GridCacheEntryEx<K, V> entry, GridCacheMvccCandidate<K> owner) {
        try {
            if (hasWriteKey(entry.txKey())) {
                commitIfLocked();

                return true;
            }
        }
        catch (IgniteCheckedException e) {
            U.error(log, "Failed to commit remote transaction: " + this, e);
        }

        return false;
    }

    /** {@inheritDoc} */
    @Override public boolean isStarted() {
        return started;
    }

    /**
     * @return Remote node thread ID.
     */
    @Override public long remoteThreadId() {
        return rmtThreadId;
    }

    /**
     * @param e Transaction entry to set.
     * @return {@code True} if value was set.
     */
    @Override public boolean setWriteValue(IgniteTxEntry<K, V> e) {
        checkInternal(e.txKey());

        IgniteTxEntry<K, V> entry = writeMap.get(e.txKey());

        if (entry == null) {
            IgniteTxEntry<K, V> rmv = readMap.remove(e.txKey());

            if (rmv != null) {
                e.cached(rmv.cached(), rmv.keyBytes());

                writeMap.put(e.txKey(), e);
            }
            // If lock is explicit.
            else {
                e.cached(e.context().cache().entryEx(e.key()), null);

                // explicit lock.
                writeMap.put(e.txKey(), e);
            }
        }
        else {
            // Copy values.
            entry.value(e.value(), e.hasWriteValue(), e.hasReadValue());
            entry.entryProcessors(e.entryProcessors());
            entry.valueBytes(e.valueBytes());
            entry.op(e.op());
            entry.ttl(e.ttl());
            entry.explicitVersion(e.explicitVersion());
            entry.groupLockEntry(e.groupLockEntry());

            // DR stuff.
            entry.drVersion(e.drVersion());
            entry.drExpireTime(e.drExpireTime());
        }

        addExplicit(e);

        return true;
    }

    /** {@inheritDoc} */
    @Override public boolean hasWriteKey(IgniteTxKey<K> key) {
        return writeMap.containsKey(key);
    }

    /** {@inheritDoc} */
    @Override public IgniteInternalFuture<IgniteInternalTx<K, V>> prepareAsync() {
        assert false;
        return null;
    }

    /** {@inheritDoc} */
    @Override public Set<IgniteTxKey<K>> readSet() {
        return readMap.keySet();
    }

    /** {@inheritDoc} */
    @Override public Set<IgniteTxKey<K>> writeSet() {
        return writeMap.keySet();
    }

    /** {@inheritDoc} */
    @Override public Collection<IgniteTxEntry<K, V>> allEntries() {
        return F.concat(false, writeEntries(), readEntries());
    }

    /** {@inheritDoc} */
    @Override public Collection<IgniteTxEntry<K, V>> writeEntries() {
        return writeMap.values();
    }

    /** {@inheritDoc} */
    @Override public Collection<IgniteTxEntry<K, V>> readEntries() {
        return readMap.values();
    }

    /**
     * Prepare phase.
     *
     * @throws IgniteCheckedException If prepare failed.
     */
    @Override public void prepare() throws IgniteCheckedException {
        // If another thread is doing prepare or rollback.
        if (!state(PREPARING)) {
            // In optimistic mode prepare may be called multiple times.
            if(state() != PREPARING || !optimistic()) {
                if (log.isDebugEnabled())
                    log.debug("Invalid transaction state for prepare: " + this);

                return;
            }
        }

        try {
            cctx.tm().prepareTx(this);

            if (pessimistic() || isSystemInvalidate())
                state(PREPARED);
        }
        catch (IgniteCheckedException e) {
            setRollbackOnly();

            throw e;
        }
    }

    /**
     * @throws IgniteCheckedException If commit failed.
     */
    @SuppressWarnings({"CatchGenericClass"})
    private void commitIfLocked() throws IgniteCheckedException {
        if (state() == COMMITTING) {
            for (IgniteTxEntry<K, V> txEntry : writeMap.values()) {
                assert txEntry != null : "Missing transaction entry for tx: " + this;

                while (true) {
                    GridCacheEntryEx<K, V> Entry = txEntry.cached();

                    assert Entry != null : "Missing cached entry for transaction entry: " + txEntry;

                    try {
                        GridCacheVersion ver = txEntry.explicitVersion() != null ? txEntry.explicitVersion() : xidVer;

                        // If locks haven't been acquired yet, keep waiting.
                        if (!txEntry.groupLockEntry() && !Entry.lockedBy(ver)) {
                            if (log.isDebugEnabled())
                                log.debug("Transaction does not own lock for entry (will wait) [entry=" + Entry +
                                    ", tx=" + this + ']');

                            return;
                        }

                        break; // While.
                    }
                    catch (GridCacheEntryRemovedException ignore) {
                        if (log.isDebugEnabled())
                            log.debug("Got removed entry while committing (will retry): " + txEntry);

                        txEntry.cached(txEntry.context().cache().entryEx(txEntry.key()), txEntry.keyBytes());
                    }
                }
            }

            // Only one thread gets to commit.
            if (commitAllowed.compareAndSet(false, true)) {
                IgniteCheckedException err = null;

                if (!F.isEmpty(writeMap)) {
                    // Register this transaction as completed prior to write-phase to
                    // ensure proper lock ordering for removed entries.
                    cctx.tm().addCommittedTx(this);

                    long topVer = topologyVersion();

                    // Node that for near transactions we grab all entries.
                    for (IgniteTxEntry<K, V> txEntry : (near() ? allEntries() : writeEntries())) {
                        GridCacheContext<K, V> cacheCtx = txEntry.context();

                        boolean replicate = cacheCtx.isDrEnabled();

                        try {
                            while (true) {
                                try {
                                    GridCacheEntryEx<K, V> cached = txEntry.cached();

                                    if (cached == null)
                                        txEntry.cached(cached = cacheCtx.cache().entryEx(txEntry.key()), null);

                                    if (near() && cacheCtx.dr().receiveEnabled()) {
                                        cached.markObsolete(xidVer);

                                        break;
                                    }

                                    GridNearCacheEntry<K, V> nearCached = null;

                                    if (updateNearCache(cacheCtx, txEntry.key(), topVer))
                                        nearCached = cacheCtx.dht().near().peekExx(txEntry.key());

                                    if (!F.isEmpty(txEntry.entryProcessors()) || !F.isEmpty(txEntry.filters()))
                                        txEntry.cached().unswap(true, false);

                                    GridTuple3<GridCacheOperation, V, byte[]> res = applyTransformClosures(txEntry,
                                        false);

                                    GridCacheOperation op = res.get1();
                                    V val = res.get2();
                                    byte[] valBytes = res.get3();

                                    GridCacheVersion explicitVer = txEntry.drVersion();

<<<<<<< HEAD
=======
                                    if (txEntry.ttl() == CU.TTL_ZERO)
                                        op = DELETE;

                                    if (finalizationStatus() == FinalizationStatus.RECOVERY_FINISH || optimistic()) {
                                        // Primary node has left the grid so we have to process conflicts on backups.
                                        if (explicitVer == null)
                                            explicitVer = writeVersion(); // Force write version to be used.
>>>>>>> 420c74f8

                                    boolean drNeedResolve =
                                        cacheCtx.conflictNeedResolve(cached.version(), explicitVer);

<<<<<<< HEAD
                                    if (drNeedResolve) {
                                        IgniteBiTuple<GridCacheOperation, GridCacheVersionConflictContextImpl<K, V>>
                                            drRes = conflictResolve(op, txEntry.key(), val, valBytes,
                                            txEntry.ttl(), txEntry.drExpireTime(), explicitVer, cached);
=======
                                        if (drNeedResolve) {
                                            IgniteBiTuple<GridCacheOperation, GridCacheVersionConflictContext<K, V>>
                                                drRes = conflictResolve(op, txEntry.key(), val, valBytes,
                                                txEntry.ttl(), txEntry.drExpireTime(), explicitVer, cached);
>>>>>>> 420c74f8

                                        assert drRes != null;

<<<<<<< HEAD
                                        GridCacheVersionConflictContextImpl<K, V> drCtx = drRes.get2();
=======
                                            GridCacheVersionConflictContext<K, V> drCtx = drRes.get2();
>>>>>>> 420c74f8

                                        if (drCtx.isUseOld())
                                            op = NOOP;
                                        else if (drCtx.isUseNew()) {
                                            txEntry.ttl(drCtx.ttl());

                                            if (drCtx.newEntry().dataCenterId() != cacheCtx.dataCenterId())
                                                txEntry.drExpireTime(drCtx.expireTime());
                                            else
                                                txEntry.drExpireTime(-1L);
                                        }
                                        else if (drCtx.isMerge()) {
                                            op = drRes.get1();
                                            val = drCtx.mergeValue();
                                            valBytes = null;
                                            explicitVer = writeVersion();

                                            txEntry.ttl(drCtx.ttl());
                                            txEntry.drExpireTime(-1L);
                                        }
                                    }
                                    else
                                        // Nullify explicit version so that innerSet/innerRemove will work as usual.
                                        explicitVer = null;

                                    if (op == CREATE || op == UPDATE) {
                                        // Invalidate only for near nodes (backups cannot be invalidated).
                                        if (isSystemInvalidate() || (isInvalidate() && cacheCtx.isNear()))
                                            cached.innerRemove(this, eventNodeId(), nodeId, false, false, true, true,
                                                topVer, txEntry.filters(), replicate ? DR_BACKUP : DR_NONE,
                                                near() ? null : explicitVer, CU.subjectId(this, cctx),
                                                resolveTaskName());
                                        else {
                                            cached.innerSet(this, eventNodeId(), nodeId, val, valBytes, false, false,
                                                txEntry.ttl(), true, true, topVer, txEntry.filters(),
                                                replicate ? DR_BACKUP : DR_NONE, txEntry.drExpireTime(),
                                                near() ? null : explicitVer, CU.subjectId(this, cctx),
                                                resolveTaskName());

                                            // Keep near entry up to date.
                                            if (nearCached != null) {
                                                V val0 = null;
                                                byte[] valBytes0 = null;

                                                GridCacheValueBytes valBytesTuple = cached.valueBytes();

                                                if (!valBytesTuple.isNull()) {
                                                    if (valBytesTuple.isPlain())
                                                        val0 = (V)valBytesTuple.get();
                                                    else
                                                        valBytes0 = valBytesTuple.get();
                                                }
                                                else
                                                    val0 = cached.rawGet();

                                                nearCached.updateOrEvict(xidVer, val0, valBytes0, cached.expireTime(),
                                                    cached.ttl(), nodeId);
                                            }
                                        }
                                    }
                                    else if (op == DELETE) {
                                        cached.innerRemove(this, eventNodeId(), nodeId, false, false, true, true,
                                            topVer, txEntry.filters(), replicate ? DR_BACKUP : DR_NONE,
                                            near() ? null : explicitVer, CU.subjectId(this, cctx), resolveTaskName());

                                        // Keep near entry up to date.
                                        if (nearCached != null)
                                            nearCached.updateOrEvict(xidVer, null, null, 0, 0, nodeId);
                                    }
                                    else if (op == RELOAD) {
                                        V reloaded = cached.innerReload(CU.<K, V>empty());

                                        if (nearCached != null) {
                                            nearCached.innerReload(CU.<K, V>empty());

                                            nearCached.updateOrEvict(cached.version(), reloaded, null,
                                                cached.expireTime(), cached.ttl(), nodeId);
                                        }
                                    }
                                    else if (op == READ) {
                                        assert near();

                                        if (log.isDebugEnabled())
                                            log.debug("Ignoring READ entry when committing: " + txEntry);
                                    }
                                    // No-op.
                                    else {
                                        assert !groupLock() || txEntry.groupLockEntry() || ownsLock(txEntry.cached()):
                                            "Transaction does not own lock for group lock entry during  commit [tx=" +
                                                this + ", txEntry=" + txEntry + ']';

                                        if (txEntry.ttl() != -1L)
                                            cached.updateTtl(null, txEntry.ttl());

                                        if (nearCached != null) {
                                            V val0 = null;
                                            byte[] valBytes0 = null;

                                            GridCacheValueBytes valBytesTuple = cached.valueBytes();

                                            if (!valBytesTuple.isNull()) {
                                                if (valBytesTuple.isPlain())
                                                    val0 = (V)valBytesTuple.get();
                                                else
                                                    valBytes0 = valBytesTuple.get();
                                            }
                                            else
                                                val0 = cached.rawGet();

                                            nearCached.updateOrEvict(xidVer, val0, valBytes0, cached.expireTime(),
                                                cached.ttl(), nodeId);
                                        }
                                    }

                                    // Assert after setting values as we want to make sure
                                    // that if we replaced removed entries.
                                    assert
                                        txEntry.op() == READ || onePhaseCommit() ||
                                            // If candidate is not there, then lock was explicit
                                            // and we simply allow the commit to proceed.
                                            !cached.hasLockCandidateUnsafe(xidVer) || cached.lockedByUnsafe(xidVer) :
                                        "Transaction does not own lock for commit [entry=" + cached +
                                            ", tx=" + this + ']';

                                    // Break out of while loop.
                                    break;
                                }
                                catch (GridCacheEntryRemovedException ignored) {
                                    if (log.isDebugEnabled())
                                        log.debug("Attempting to commit a removed entry (will retry): " + txEntry);

                                    // Renew cached entry.
                                    txEntry.cached(cacheCtx.cache().entryEx(txEntry.key()), txEntry.keyBytes());
                                }
                            }
                        }
                        catch (Throwable ex) {
                            state(UNKNOWN);

                            // In case of error, we still make the best effort to commit,
                            // as there is no way to rollback at this point.
                            err = ex instanceof IgniteCheckedException ? (IgniteCheckedException)ex :
                                new IgniteCheckedException("Commit produced a runtime exception: " + this, ex);
                        }
                    }
                }

                if (err != null) {
                    state(UNKNOWN);

                    throw err;
                }

                cctx.tm().commitTx(this);

                state(COMMITTED);
            }
        }
    }

    /** {@inheritDoc} */
    @Override public void commit() throws IgniteCheckedException {
        if (optimistic())
            state(PREPARED);

        if (!state(COMMITTING)) {
            IgniteTxState state = state();

            // If other thread is doing commit, then no-op.
            if (state == COMMITTING || state == COMMITTED)
                return;

            if (log.isDebugEnabled())
                log.debug("Failed to set COMMITTING transaction state (will rollback): " + this);

            setRollbackOnly();

            if (!isSystemInvalidate())
                throw new IgniteCheckedException("Invalid transaction state for commit [state=" + state + ", tx=" + this + ']');

            rollback();
        }

        commitIfLocked();
    }

    /**
     * Forces commit for this tx.
     *
     * @throws IgniteCheckedException If commit failed.
     */
    public void forceCommit() throws IgniteCheckedException {
        commitIfLocked();
    }

    /** {@inheritDoc} */
    @Override public IgniteInternalFuture<IgniteInternalTx> commitAsync() {
        try {
            commit();

            return new GridFinishedFutureEx<IgniteInternalTx>(this);
        }
        catch (IgniteCheckedException e) {
            return new GridFinishedFutureEx<>(e);
        }
    }

    /** {@inheritDoc} */
    @SuppressWarnings({"CatchGenericClass"})
    @Override public void rollback() {
        try {
            // Note that we don't evict near entries here -
            // they will be deleted by their corresponding transactions.
            if (state(ROLLING_BACK)) {
                cctx.tm().rollbackTx(this);

                state(ROLLED_BACK);
            }
        }
        catch (RuntimeException | Error e) {
            state(UNKNOWN);

            throw e;
        }
    }

    /** {@inheritDoc} */
    @Override public IgniteInternalFuture<IgniteInternalTx> rollbackAsync() {
        rollback();

        return new GridFinishedFutureEx<IgniteInternalTx>(this);
    }

    /** {@inheritDoc} */
    @Override public Collection<GridCacheVersion> alternateVersions() {
        return explicitVers == null ? Collections.<GridCacheVersion>emptyList() : explicitVers;
    }

    /**
     * Adds explicit version if there is one.
     *
     * @param e Transaction entry.
     */
    protected void addExplicit(IgniteTxEntry<K, V> e) {
        if (e.explicitVersion() != null) {
            if (explicitVers == null)
                explicitVers = new LinkedList<>();

            if (!explicitVers.contains(e.explicitVersion())) {
                explicitVers.add(e.explicitVersion());

                if (log.isDebugEnabled())
                    log.debug("Added explicit version to transaction [explicitVer=" + e.explicitVersion() +
                        ", tx=" + this + ']');

                // Register alternate version with TM.
                cctx.tm().addAlternateVersion(e.explicitVersion(), this);
            }
        }
    }

    /** {@inheritDoc} */
    @Override public String toString() {
        return GridToStringBuilder.toString(GridDistributedTxRemoteAdapter.class, this, "super", super.toString());
    }
}<|MERGE_RESOLUTION|>--- conflicted
+++ resolved
@@ -505,39 +505,21 @@
 
                                     GridCacheVersion explicitVer = txEntry.drVersion();
 
-<<<<<<< HEAD
-=======
                                     if (txEntry.ttl() == CU.TTL_ZERO)
                                         op = DELETE;
 
-                                    if (finalizationStatus() == FinalizationStatus.RECOVERY_FINISH || optimistic()) {
-                                        // Primary node has left the grid so we have to process conflicts on backups.
-                                        if (explicitVer == null)
-                                            explicitVer = writeVersion(); // Force write version to be used.
->>>>>>> 420c74f8
 
                                     boolean drNeedResolve =
                                         cacheCtx.conflictNeedResolve(cached.version(), explicitVer);
 
-<<<<<<< HEAD
-                                    if (drNeedResolve) {
-                                        IgniteBiTuple<GridCacheOperation, GridCacheVersionConflictContextImpl<K, V>>
-                                            drRes = conflictResolve(op, txEntry.key(), val, valBytes,
-                                            txEntry.ttl(), txEntry.drExpireTime(), explicitVer, cached);
-=======
                                         if (drNeedResolve) {
                                             IgniteBiTuple<GridCacheOperation, GridCacheVersionConflictContext<K, V>>
                                                 drRes = conflictResolve(op, txEntry.key(), val, valBytes,
                                                 txEntry.ttl(), txEntry.drExpireTime(), explicitVer, cached);
->>>>>>> 420c74f8
 
                                         assert drRes != null;
 
-<<<<<<< HEAD
-                                        GridCacheVersionConflictContextImpl<K, V> drCtx = drRes.get2();
-=======
                                             GridCacheVersionConflictContext<K, V> drCtx = drRes.get2();
->>>>>>> 420c74f8
 
                                         if (drCtx.isUseOld())
                                             op = NOOP;
