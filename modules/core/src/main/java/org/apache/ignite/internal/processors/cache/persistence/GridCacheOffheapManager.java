/*
 * Licensed to the Apache Software Foundation (ASF) under one or more
 * contributor license agreements.  See the NOTICE file distributed with
 * this work for additional information regarding copyright ownership.
 * The ASF licenses this file to You under the Apache License, Version 2.0
 * (the "License"); you may not use this file except in compliance with
 * the License.  You may obtain a copy of the License at
 *
 *      http://www.apache.org/licenses/LICENSE-2.0
 *
 * Unless required by applicable law or agreed to in writing, software
 * distributed under the License is distributed on an "AS IS" BASIS,
 * WITHOUT WARRANTIES OR CONDITIONS OF ANY KIND, either express or implied.
 * See the License for the specific language governing permissions and
 * limitations under the License.
 */

package org.apache.ignite.internal.processors.cache.persistence;

import java.util.Collections;
import java.util.HashMap;
import java.util.HashSet;
import java.util.Iterator;
import java.util.List;
import java.util.Map;
import java.util.NoSuchElementException;
import java.util.Set;
import java.util.concurrent.CountDownLatch;
import java.util.concurrent.Executor;
import java.util.concurrent.atomic.AtomicBoolean;
import javax.cache.processor.EntryProcessor;
import org.apache.ignite.IgniteCheckedException;
import org.apache.ignite.IgniteException;
import org.apache.ignite.failure.FailureContext;
import org.apache.ignite.failure.FailureType;
import org.apache.ignite.internal.pagemem.FullPageId;
import org.apache.ignite.internal.pagemem.PageIdAllocator;
import org.apache.ignite.internal.pagemem.PageIdUtils;
import org.apache.ignite.internal.pagemem.PageMemory;
import org.apache.ignite.internal.pagemem.PageSupport;
import org.apache.ignite.internal.pagemem.store.IgnitePageStoreManager;
import org.apache.ignite.internal.pagemem.wal.IgniteWriteAheadLogManager;
import org.apache.ignite.internal.pagemem.wal.WALIterator;
import org.apache.ignite.internal.pagemem.wal.WALPointer;
import org.apache.ignite.internal.pagemem.wal.record.DataEntry;
import org.apache.ignite.internal.pagemem.wal.record.DataRecord;
import org.apache.ignite.internal.pagemem.wal.record.PageSnapshot;
import org.apache.ignite.internal.pagemem.wal.record.WALRecord;
import org.apache.ignite.internal.pagemem.wal.record.delta.MetaPageInitRecord;
import org.apache.ignite.internal.pagemem.wal.record.delta.MetaPageUpdatePartitionDataRecord;
import org.apache.ignite.internal.pagemem.wal.record.delta.PartitionDestroyRecord;
import org.apache.ignite.internal.processors.affinity.AffinityTopologyVersion;
import org.apache.ignite.internal.processors.cache.CacheEntryPredicate;
import org.apache.ignite.internal.processors.cache.CacheGroupContext;
import org.apache.ignite.internal.processors.cache.CacheObject;
import org.apache.ignite.internal.processors.cache.GridCacheContext;
import org.apache.ignite.internal.processors.cache.GridCacheEntryEx;
import org.apache.ignite.internal.processors.cache.GridCacheMvccEntryInfo;
import org.apache.ignite.internal.processors.cache.GridCacheTtlManager;
import org.apache.ignite.internal.processors.cache.IgniteCacheOffheapManagerImpl;
import org.apache.ignite.internal.processors.cache.KeyCacheObject;
import org.apache.ignite.internal.processors.cache.distributed.dht.preloader.CachePartitionPartialCountersMap;
import org.apache.ignite.internal.processors.cache.distributed.dht.preloader.IgniteHistoricalIterator;
import org.apache.ignite.internal.processors.cache.distributed.dht.topology.GridDhtLocalPartition;
import org.apache.ignite.internal.processors.cache.distributed.dht.topology.GridDhtPartitionState;
import org.apache.ignite.internal.processors.cache.mvcc.MvccSnapshot;
import org.apache.ignite.internal.processors.cache.mvcc.MvccVersion;
import org.apache.ignite.internal.processors.cache.persistence.freelist.CacheFreeListImpl;
import org.apache.ignite.internal.processors.cache.persistence.freelist.FreeList;
import org.apache.ignite.internal.processors.cache.persistence.migration.UpgradePendingTreeToPerPartitionTask;
import org.apache.ignite.internal.processors.cache.persistence.pagemem.PageMemoryEx;
import org.apache.ignite.internal.processors.cache.persistence.partstate.GroupPartitionId;
import org.apache.ignite.internal.processors.cache.persistence.partstate.PagesAllocationRange;
import org.apache.ignite.internal.processors.cache.persistence.partstate.PartitionAllocationMap;
import org.apache.ignite.internal.processors.cache.persistence.partstate.PartitionRecoverState;
import org.apache.ignite.internal.processors.cache.persistence.tree.io.PageIO;
import org.apache.ignite.internal.processors.cache.persistence.tree.io.PageMetaIO;
import org.apache.ignite.internal.processors.cache.persistence.tree.io.PagePartitionCountersIO;
import org.apache.ignite.internal.processors.cache.persistence.tree.io.PagePartitionMetaIO;
import org.apache.ignite.internal.processors.cache.persistence.tree.io.PagePartitionMetaIOV2;
import org.apache.ignite.internal.processors.cache.persistence.tree.reuse.ReuseList;
import org.apache.ignite.internal.processors.cache.persistence.tree.reuse.ReuseListImpl;
import org.apache.ignite.internal.processors.cache.persistence.tree.util.PageHandler;
import org.apache.ignite.internal.processors.cache.persistence.wal.FileWALPointer;
import org.apache.ignite.internal.processors.cache.tree.CacheDataRowStore;
import org.apache.ignite.internal.processors.cache.tree.CacheDataTree;
import org.apache.ignite.internal.processors.cache.tree.PendingEntriesTree;
import org.apache.ignite.internal.processors.cache.tree.PendingRow;
import org.apache.ignite.internal.processors.cache.tree.mvcc.data.MvccUpdateResult;
import org.apache.ignite.internal.processors.cache.tree.mvcc.search.MvccLinkAwareSearchRow;
import org.apache.ignite.internal.processors.cache.version.GridCacheVersion;
import org.apache.ignite.internal.processors.query.GridQueryRowCacheCleaner;
import org.apache.ignite.internal.util.GridLongList;
import org.apache.ignite.internal.util.lang.GridCursor;
import org.apache.ignite.internal.util.lang.IgniteInClosure2X;
import org.apache.ignite.internal.util.tostring.GridToStringInclude;
import org.apache.ignite.internal.util.typedef.internal.CU;
import org.apache.ignite.internal.util.typedef.internal.S;
import org.apache.ignite.internal.util.typedef.internal.U;
import org.apache.ignite.lang.IgniteBiTuple;
import org.jetbrains.annotations.Nullable;

import static org.apache.ignite.internal.processors.cache.distributed.dht.topology.GridDhtPartitionState.MOVING;
import static org.apache.ignite.internal.processors.cache.distributed.dht.topology.GridDhtPartitionState.OWNING;
import static org.apache.ignite.internal.processors.cache.distributed.dht.topology.GridDhtPartitionState.RENTING;

/**
 * Used when persistence enabled.
 */
public class GridCacheOffheapManager extends IgniteCacheOffheapManagerImpl implements DbCheckpointListener {
    /** */
    private IndexStorage indexStorage;

    /** */
    private ReuseListImpl reuseList;

    /** Flag indicates that all group partitions have restored their state from page memory / disk. */
    private volatile boolean partitionStatesRestored;

    /** {@inheritDoc} */
    @Override protected void initPendingTree(GridCacheContext cctx) throws IgniteCheckedException {
        // No-op. Per-partition PendingTree should be used.
    }

    /** {@inheritDoc} */
    @Override protected void initDataStructures() throws IgniteCheckedException {
        assert ctx.database().checkpointLockIsHeldByThread();

        Metas metas = getOrAllocateCacheMetas();

        RootPage reuseListRoot = metas.reuseListRoot;

        reuseList = new ReuseListImpl(grp.groupId(),
            grp.cacheOrGroupName(),
            grp.dataRegion().pageMemory(),
            ctx.wal(),
            reuseListRoot.pageId().pageId(),
            reuseListRoot.isAllocated());

        RootPage metastoreRoot = metas.treeRoot;

        indexStorage = new IndexStorageImpl(grp.dataRegion().pageMemory(),
            ctx.wal(),
            globalRemoveId(),
            grp.groupId(),
            grp.sharedGroup(),
            PageIdAllocator.INDEX_PARTITION,
            PageIdAllocator.FLAG_IDX,
            reuseList,
            metastoreRoot.pageId().pageId(),
            metastoreRoot.isAllocated(),
            ctx.kernalContext().failure());

        ((GridCacheDatabaseSharedManager)ctx.database()).addCheckpointListener(this);
    }

    /**
     * Get internal IndexStorage.
     * See {@link UpgradePendingTreeToPerPartitionTask} for details.
     */
    public IndexStorage getIndexStorage() {
        return indexStorage;
    }

    /** {@inheritDoc} */
    @Override protected CacheDataStore createCacheDataStore0(int p) throws IgniteCheckedException {
        if (ctx.database() instanceof GridCacheDatabaseSharedManager)
            ((GridCacheDatabaseSharedManager) ctx.database()).cancelOrWaitPartitionDestroy(grp.groupId(), p);

        boolean exists = ctx.pageStore() != null && ctx.pageStore().exists(grp.groupId(), p);

        return new GridCacheDataStore(p, exists);
    }

    /** {@inheritDoc} */
    @Override public void onCheckpointBegin(Context ctx) throws IgniteCheckedException {
        /* No-op. */
    }

    /** {@inheritDoc} */
    @Override public void onMarkCheckpointBegin(Context ctx) throws IgniteCheckedException {
        assert grp.dataRegion().pageMemory() instanceof PageMemoryEx;

        syncMetadata(ctx);
    }

    /** {@inheritDoc} */
    public void beforeCheckpointBegin(Context ctx) throws IgniteCheckedException {
        if (!ctx.nextSnapshot())
            syncMetadata(ctx);
    }

    /**
     * Syncs and saves meta-information of all data structures to page memory.
     *
     * @throws IgniteCheckedException If failed.
     */
    private void syncMetadata(Context ctx) throws IgniteCheckedException {
        Executor execSvc = ctx.executor();

        boolean needSnapshot = ctx.nextSnapshot() && ctx.needToSnapshot(grp.cacheOrGroupName());

        if (needSnapshot) {
            if (execSvc == null)
                addPartitions(ctx);
            else {
                execSvc.execute(() -> {
                    try {
                        addPartitions(ctx);
                    }
                    catch (IgniteCheckedException e) {
                        throw new IgniteException(e);
                    }
                });
            }
        }

        syncMetadata(ctx, ctx.executor(), needSnapshot);
    }

    /**
     * Syncs and saves meta-information of all data structures to page memory.
     *
     * @param execSvc Executor service to run save process
     * @throws IgniteCheckedException If failed.
     */
    private void syncMetadata(Context ctx, Executor execSvc, boolean needSnapshot) throws IgniteCheckedException {
        if (execSvc == null) {
            reuseList.saveMetadata();

            for (CacheDataStore store : partDataStores.values())
                saveStoreMetadata(store, ctx, false, needSnapshot);
        }
        else {
            execSvc.execute(() -> {
                try {
                    reuseList.saveMetadata();
                }
                catch (IgniteCheckedException e) {
                    throw new IgniteException(e);
                }
            });

            for (CacheDataStore store : partDataStores.values())
                execSvc.execute(() -> {
                    try {
                        saveStoreMetadata(store, ctx, false, needSnapshot);
                    }
                    catch (IgniteCheckedException e) {
                        throw new IgniteException(e);
                    }
                });
        }
    }

    /**
     * @param store Store to save metadata.
     * @throws IgniteCheckedException If failed.
     */
    private void saveStoreMetadata(
        CacheDataStore store,
        Context ctx,
        boolean beforeDestroy,
        boolean needSnapshot
    ) throws IgniteCheckedException {
        RowStore rowStore0 = store.rowStore();

        if (rowStore0 != null) {
<<<<<<< HEAD
            CacheFreeList freeList = (CacheFreeList)rowStore0.freeList();

            freeList.saveMetadata();
=======
            ((CacheFreeListImpl)rowStore0.freeList()).saveMetadata();
>>>>>>> a3093358

            long updCntr = store.updateCounter();
            long size = store.fullSize();
            long rmvId = globalRemoveId().get();

            PageMemoryEx pageMem = (PageMemoryEx)grp.dataRegion().pageMemory();
            IgniteWriteAheadLogManager wal = this.ctx.wal();

            if (size > 0 || updCntr > 0) {
                GridDhtPartitionState state = null;

                // localPartition will not acquire writeLock here because create=false.
                GridDhtLocalPartition part = null;

                if (!grp.isLocal()) {
                    if (beforeDestroy)
                        state = GridDhtPartitionState.EVICTED;
                    else {
                        part = getPartition(store);

                        if (part != null && part.state() != GridDhtPartitionState.EVICTED)
                            state = part.state();
                    }

                    // Do not save meta for evicted partitions on next checkpoints.
                    if (state == null)
                        return;
                }

                int grpId = grp.groupId();
                long partMetaId = pageMem.partitionMetaPageId(grpId, store.partId());

                long partMetaPage = pageMem.acquirePage(grpId, partMetaId);
                try {
                    long partMetaPageAddr = pageMem.writeLock(grpId, partMetaId, partMetaPage);

                    if (partMetaPageAddr == 0L) {
                        U.warn(log, "Failed to acquire write lock for meta page [metaPage=" + partMetaPage +
                            ", beforeDestroy=" + beforeDestroy + ", size=" + size +
                            ", updCntr=" + updCntr + ", state=" + state + ']');

                        return;
                    }

                    boolean changed = false;

                    try {
                        PagePartitionMetaIO io = PageIO.getPageIO(partMetaPageAddr);

                        changed |= io.setUpdateCounter(partMetaPageAddr, updCntr);
                        changed |= io.setGlobalRemoveId(partMetaPageAddr, rmvId);
                        changed |= io.setSize(partMetaPageAddr, size);

                        if (state != null)
                            changed |= io.setPartitionState(partMetaPageAddr, (byte)state.ordinal());
                        else
                            assert grp.isLocal() : grp.cacheOrGroupName();

                        long cntrsPageId;

                        if (grp.sharedGroup()) {
                            long initCntrPageId = io.getCountersPageId(partMetaPageAddr);

                            Map<Integer, Long> newSizes = store.cacheSizes();
                            Map<Integer, Long> prevSizes = readSharedGroupCacheSizes(pageMem, grpId, initCntrPageId);

                            if (prevSizes != null && prevSizes.equals(newSizes))
                                cntrsPageId = initCntrPageId; // Preventing modification of sizes pages for store
                            else {
                                cntrsPageId = writeSharedGroupCacheSizes(pageMem, grpId, initCntrPageId,
                                    store.partId(), newSizes);

                                if (initCntrPageId == 0 && cntrsPageId != 0) {
                                    io.setCountersPageId(partMetaPageAddr, cntrsPageId);

                                    changed = true;
                                }
                            }
                        }
                        else
                            cntrsPageId = 0L;

                        int pageCnt;

                        if (needSnapshot) {
                            pageCnt = this.ctx.pageStore().pages(grpId, store.partId());

                            io.setCandidatePageCount(partMetaPageAddr, size == 0 ? 0 : pageCnt);

                            if (state == OWNING) {
                                assert part != null;

                                if (!addPartition(
                                    part,
                                    ctx.partitionStatMap(),
                                    partMetaPageAddr,
                                    io,
                                    grpId,
                                    store.partId(),
                                    this.ctx.pageStore().pages(grpId, store.partId()),
                                    store.fullSize()
                                ))
                                    U.warn(log, "Partition was concurrently evicted grpId=" + grpId +
                                        ", partitionId=" + part.id());
                            }
                            else if (state == MOVING || state == RENTING) {
                                if (ctx.partitionStatMap().forceSkipIndexPartition(grpId)) {
                                    if (log.isInfoEnabled())
                                        log.info("Will not include SQL indexes to snapshot because there is " +
                                            "a partition not in " + OWNING + " state [grp=" + grp.cacheOrGroupName() +
                                            ", partId=" + store.partId() + ", state=" + state + ']');
                                }
                            }

                            changed = true;
                        }
                        else
                            pageCnt = io.getCandidatePageCount(partMetaPageAddr);

                        if (changed && PageHandler.isWalDeltaRecordNeeded(pageMem, grpId, partMetaId, partMetaPage, wal, null))
                            wal.log(new MetaPageUpdatePartitionDataRecord(
                                grpId,
                                partMetaId,
                                updCntr,
                                rmvId,
                                (int)size, // TODO: Partition size may be long
                                cntrsPageId,
                                state == null ? -1 : (byte)state.ordinal(),
                                pageCnt
                            ));
                    }
                    finally {
                        pageMem.writeUnlock(grpId, partMetaId, partMetaPage, null, changed);
                    }
                }
                finally {
                    pageMem.releasePage(grpId, partMetaId, partMetaPage);
                }
            }
            else if (needSnapshot)
                tryAddEmptyPartitionToSnapshot(store, ctx);
        }
        else if (needSnapshot)
            tryAddEmptyPartitionToSnapshot(store, ctx);
    }

    /** {@inheritDoc} */
    @Override public long restorePartitionStates(Map<GroupPartitionId, PartitionRecoverState> partitionRecoveryStates) throws IgniteCheckedException {
        if (grp.isLocal() || !grp.affinityNode() || !grp.dataRegion().config().isPersistenceEnabled())
            return 0;

        if (partitionStatesRestored)
            return 0;

        long processed = 0;

        PageMemoryEx pageMem = (PageMemoryEx)grp.dataRegion().pageMemory();

        for (int p = 0; p < grp.affinity().partitions(); p++) {
            PartitionRecoverState recoverState = partitionRecoveryStates.get(new GroupPartitionId(grp.groupId(), p));

            if (ctx.pageStore().exists(grp.groupId(), p)) {
                ctx.pageStore().ensure(grp.groupId(), p);

                if (ctx.pageStore().pages(grp.groupId(), p) <= 1) {
                    if (log.isDebugEnabled())
                        log.debug("Skipping partition on recovery (pages less than 1) " +
                            "[grp=" + grp.cacheOrGroupName() + ", p=" + p + "]");

                    continue;
                }

                if (log.isDebugEnabled())
                    log.debug("Creating partition on recovery (exists in page store) " +
                        "[grp=" + grp.cacheOrGroupName() + ", p=" + p + "]");

                processed++;

                GridDhtLocalPartition part = grp.topology().forceCreatePartition(p);

                onPartitionInitialCounterUpdated(p, 0);

                ctx.database().checkpointReadLock();

                try {
                    long partMetaId = pageMem.partitionMetaPageId(grp.groupId(), p);
                    long partMetaPage = pageMem.acquirePage(grp.groupId(), partMetaId);

                    try {
                        long pageAddr = pageMem.writeLock(grp.groupId(), partMetaId, partMetaPage);

                        boolean changed = false;

                        try {
                            PagePartitionMetaIO io = PagePartitionMetaIO.VERSIONS.forPage(pageAddr);

                            if (recoverState != null) {
                                io.setPartitionState(pageAddr, (byte) recoverState.stateId());

                                changed = updateState(part, recoverState.stateId());

                                if (recoverState.stateId() == GridDhtPartitionState.OWNING.ordinal()
                                    || (recoverState.stateId() == GridDhtPartitionState.MOVING.ordinal()
                                    && part.initialUpdateCounter() < recoverState.updateCounter())) {
                                    part.initialUpdateCounter(recoverState.updateCounter());

                                    changed = true;
                                }

                                if (log.isDebugEnabled())
                                    log.debug("Restored partition state (from WAL) " +
                                        "[grp=" + grp.cacheOrGroupName() + ", p=" + p + ", state=" + part.state() +
                                        ", updCntr=" + part.initialUpdateCounter() + "]");
                            }
                            else {
                                int stateId = (int) io.getPartitionState(pageAddr);

                                changed = updateState(part, stateId);

                                if (log.isDebugEnabled())
                                    log.debug("Restored partition state (from page memory) " +
                                        "[grp=" + grp.cacheOrGroupName() + ", p=" + p + ", state=" + part.state() +
                                        ", updCntr=" + part.initialUpdateCounter() + ", stateId=" + stateId + "]");
                            }
                        }
                        finally {
                            pageMem.writeUnlock(grp.groupId(), partMetaId, partMetaPage, null, changed);
                        }
                    }
                    finally {
                        pageMem.releasePage(grp.groupId(), partMetaId, partMetaPage);
                    }
                }
                finally {
                    ctx.database().checkpointReadUnlock();
                }
            }
            else if (recoverState != null) {
                GridDhtLocalPartition part = grp.topology().forceCreatePartition(p);

                onPartitionInitialCounterUpdated(p, recoverState.updateCounter());

                updateState(part, recoverState.stateId());

                processed++;

                if (log.isDebugEnabled())
                    log.debug("Restored partition state (from WAL) " +
                        "[grp=" + grp.cacheOrGroupName() + ", p=" + p + ", state=" + part.state() +
                        ", updCntr=" + part.initialUpdateCounter() + "]");
            }
            else {
                if (log.isDebugEnabled())
                    log.debug("Skipping partition on recovery (no page store OR wal state) " +
                        "[grp=" + grp.cacheOrGroupName() + ", p=" + p + "]");
            }
        }

        partitionStatesRestored = true;

        return processed;
    }

    /**
     * @param part Partition to restore state for.
     * @param stateId State enum ordinal.
     * @return Updated flag.
     */
    private boolean updateState(GridDhtLocalPartition part, int stateId) {
        if (stateId != -1) {
            GridDhtPartitionState state = GridDhtPartitionState.fromOrdinal(stateId);

            assert state != null;

            part.restoreState(state == GridDhtPartitionState.EVICTED ? GridDhtPartitionState.RENTING : state);

            return true;
        }

        return false;
    }

    /**
     * Check that we need to snapshot this partition and add it to map.
     *
     * @param store Store.
     * @param ctx Snapshot context.
     */
    private void tryAddEmptyPartitionToSnapshot(CacheDataStore store, Context ctx) {
        if (getPartition(store).state() == OWNING) {
            ctx.partitionStatMap().put(
                new GroupPartitionId(grp.groupId(), store.partId()),
                new PagesAllocationRange(0, 0));
        }
    }

    /**
     * @param store Store.
     *
     * @return corresponding to store local partition
     */
    private GridDhtLocalPartition getPartition(CacheDataStore store) {
        return grp.topology().localPartition(store.partId(),
            AffinityTopologyVersion.NONE, false, true);
    }

    /**
     * Loads cache sizes for all caches in shared group.
     *
     * @param pageMem page memory to perform operations on pages.
     * @param grpId Cache group ID.
     * @param cntrsPageId Counters page ID, if zero is provided that means no counters page exist.
     * @return Cache sizes if store belongs to group containing multiple caches and sizes are available in memory. May
     * return null if counter page does not exist.
     * @throws IgniteCheckedException If page memory operation failed.
     */
    @Nullable private static Map<Integer, Long> readSharedGroupCacheSizes(PageSupport pageMem, int grpId,
        long cntrsPageId) throws IgniteCheckedException {

        if (cntrsPageId == 0L)
            return null;

        Map<Integer, Long> cacheSizes = new HashMap<>();

        long nextId = cntrsPageId;

        while (true) {
            final long curId = nextId;
            final long curPage = pageMem.acquirePage(grpId, curId);

            try {
                final long curAddr = pageMem.readLock(grpId, curId, curPage);

                assert curAddr != 0;

                try {
                    PagePartitionCountersIO cntrsIO = PageIO.getPageIO(curAddr);

                    if (cntrsIO.readCacheSizes(curAddr, cacheSizes))
                        break;

                    nextId = cntrsIO.getNextCountersPageId(curAddr);

                    assert nextId != 0;
                }
                finally {
                    pageMem.readUnlock(grpId, curId, curPage);
                }
            }
            finally {
                pageMem.releasePage(grpId, curId, curPage);
            }
        }
        return cacheSizes;
    }

    /**
     * Saves cache sizes for all caches in shared group. Unconditionally marks pages as dirty.
     *
     * @param pageMem page memory to perform operations on pages.
     * @param grpId Cache group ID.
     * @param cntrsPageId Counters page ID, if zero is provided that means no counters page exist.
     * @param partId Partition ID.
     * @param sizes Cache sizes of all caches in group. Not null.
     * @return new counter page Id. Same as {@code cntrsPageId} or new value if cache size pages were initialized.
     * @throws IgniteCheckedException if page memory operation failed.
     */
    private static long writeSharedGroupCacheSizes(PageMemory pageMem, int grpId,
        long cntrsPageId, int partId, Map<Integer, Long> sizes) throws IgniteCheckedException {
        byte[] data = PagePartitionCountersIO.VERSIONS.latest().serializeCacheSizes(sizes);

        int items = data.length / PagePartitionCountersIO.ITEM_SIZE;
        boolean init = cntrsPageId == 0;

        if (init && !sizes.isEmpty())
            cntrsPageId = pageMem.allocatePage(grpId, partId, PageIdAllocator.FLAG_DATA);

        long nextId = cntrsPageId;
        int written = 0;

        while (written != items) {
            final long curId = nextId;
            final long curPage = pageMem.acquirePage(grpId, curId);

            try {
                final long curAddr = pageMem.writeLock(grpId, curId, curPage);

                assert curAddr != 0;

                try {
                    PagePartitionCountersIO partCntrIo;

                    if (init) {
                        partCntrIo = PagePartitionCountersIO.VERSIONS.latest();

                        partCntrIo.initNewPage(curAddr, curId, pageMem.realPageSize(grpId));
                    }
                    else
                        partCntrIo = PageIO.getPageIO(curAddr);

                    written += partCntrIo.writeCacheSizes(pageMem.realPageSize(grpId), curAddr, data, written);

                    nextId = partCntrIo.getNextCountersPageId(curAddr);

                    if (written != items && (init = nextId == 0)) {
                        //allocate new counters page
                        nextId = pageMem.allocatePage(grpId, partId, PageIdAllocator.FLAG_DATA);
                        partCntrIo.setNextCountersPageId(curAddr, nextId);
                    }
                }
                finally {
                    // Write full page
                    pageMem.writeUnlock(grpId, curId, curPage, Boolean.TRUE, true);
                }
            }
            finally {
                pageMem.releasePage(grpId, curId, curPage);
            }
        }

        return cntrsPageId;
    }

    /**
     * @param ctx Context.
     */
    private void addPartitions(Context ctx) throws IgniteCheckedException {
        int grpId = grp.groupId();
        PageMemoryEx pageMem = (PageMemoryEx)grp.dataRegion().pageMemory();

        long metaPageId = pageMem.metaPageId(grpId);
        long metaPage = pageMem.acquirePage(grpId, metaPageId);

        try {
            long metaPageAddr = pageMem.writeLock(grpId, metaPageId, metaPage);

            try {
                PageMetaIO metaIo = PageMetaIO.getPageIO(metaPageAddr);

                addPartition(
                    null,
                    ctx.partitionStatMap(),
                    metaPageAddr,
                    metaIo,
                    grpId,
                    PageIdAllocator.INDEX_PARTITION,
                    this.ctx.pageStore().pages(grpId, PageIdAllocator.INDEX_PARTITION),
                    -1);
            }
            finally {
                pageMem.writeUnlock(grpId, metaPageId, metaPage, null, true);
            }
        }
        finally {
            pageMem.releasePage(grpId, metaPageId, metaPage);
        }
    }

    /**
     * @param part Local partition.
     * @param map Map to add values to.
     * @param metaPageAddr Meta page address
     * @param io Page Meta IO
     * @param grpId Cache Group ID.
     * @param currAllocatedPageCnt total number of pages allocated for partition <code>[partition, grpId]</code>
     */
    private static boolean addPartition(
        GridDhtLocalPartition part,
        final PartitionAllocationMap map,
        final long metaPageAddr,
        final PageMetaIO io,
        final int grpId,
        final int partId,
        final int currAllocatedPageCnt,
        final long partSize
    ) {
        if (part != null) {
            boolean reserved = part.reserve();

            if (!reserved)
                return false;
        }
        else
            assert partId == PageIdAllocator.INDEX_PARTITION : partId;

        assert PageIO.getPageId(metaPageAddr) != 0;

        int lastAllocatedPageCnt = io.getLastAllocatedPageCount(metaPageAddr);

        int curPageCnt = partSize == 0 ? 0 : currAllocatedPageCnt;

        map.put(
            new GroupPartitionId(grpId, partId),
            new PagesAllocationRange(lastAllocatedPageCnt, curPageCnt));

        return true;
    }

    /** {@inheritDoc} */
    @Override protected void destroyCacheDataStore0(CacheDataStore store) throws IgniteCheckedException {
        assert ctx.database() instanceof GridCacheDatabaseSharedManager
            : "Destroying cache data store when persistence is not enabled: " + ctx.database();

        int partId = store.partId();

        ctx.database().checkpointReadLock();

        try {
            saveStoreMetadata(store, null, true, false);
        }
        finally {
            ctx.database().checkpointReadUnlock();
        }

        ((GridCacheDatabaseSharedManager)ctx.database()).schedulePartitionDestroy(grp.groupId(), partId);
    }

    /**
     * Invalidates page memory for given partition. Destroys partition store.
     * <b>NOTE:</b> This method can be invoked only within checkpoint lock or checkpointer thread.
     *
     * @param grpId Group ID.
     * @param partId Partition ID.
     *
     * @throws IgniteCheckedException If destroy has failed.
     */
    public void destroyPartitionStore(int grpId, int partId) throws IgniteCheckedException {
        PageMemoryEx pageMemory = (PageMemoryEx)grp.dataRegion().pageMemory();

        int tag = pageMemory.invalidate(grp.groupId(), partId);

        if (grp.walEnabled())
            ctx.wal().log(new PartitionDestroyRecord(grp.groupId(), partId));

        ctx.pageStore().onPartitionDestroyed(grpId, partId, tag);
    }

    /** {@inheritDoc} */
    @Override public void onPartitionCounterUpdated(int part, long cntr) {
        CacheDataStore store = partDataStores.get(part);

        assert store != null;

        long oldCnt = store.updateCounter();

        if (oldCnt < cntr)
            store.updateCounter(cntr);
    }

    /** {@inheritDoc} */
    @Override public void onPartitionInitialCounterUpdated(int part, long cntr) {
        CacheDataStore store = partDataStores.get(part);

        assert store != null;

        long oldCnt = store.initialUpdateCounter();

        if (oldCnt < cntr)
            store.updateInitialCounter(cntr);
    }

    /** {@inheritDoc} */
    @Override public long lastUpdatedPartitionCounter(int part) {
        return partDataStores.get(part).updateCounter();
    }

    /** {@inheritDoc} */
    @Override public RootPage rootPageForIndex(int cacheId, String idxName, int segment) throws IgniteCheckedException {
        return indexStorage.allocateCacheIndex(cacheId, idxName, segment);
    }

    /** {@inheritDoc} */
    @Override public void dropRootPageForIndex(int cacheId, String idxName, int segment) throws IgniteCheckedException {
        indexStorage.dropCacheIndex(cacheId, idxName, segment);
    }

    /** {@inheritDoc} */
    @Override public ReuseList reuseListForIndex(String idxName) {
        return reuseList;
    }

    /** {@inheritDoc} */
    @Override public void stop() {
        if (grp.affinityNode())
            ((GridCacheDatabaseSharedManager)ctx.database()).removeCheckpointListener(this);
    }

    /**
     * @return Meta root pages info.
     * @throws IgniteCheckedException If failed.
     */
    private Metas getOrAllocateCacheMetas() throws IgniteCheckedException {
        PageMemoryEx pageMem = (PageMemoryEx)grp.dataRegion().pageMemory();
        IgniteWriteAheadLogManager wal = ctx.wal();

        int grpId = grp.groupId();
        long metaId = pageMem.metaPageId(grpId);
        long metaPage = pageMem.acquirePage(grpId, metaId);

        try {
            final long pageAddr = pageMem.writeLock(grpId, metaId, metaPage);

            boolean allocated = false;

            try {
                long metastoreRoot, reuseListRoot;

                if (PageIO.getType(pageAddr) != PageIO.T_META) {
                    PageMetaIO pageIO = PageMetaIO.VERSIONS.latest();

                    pageIO.initNewPage(pageAddr, metaId, pageMem.realPageSize(grpId));

                    metastoreRoot = pageMem.allocatePage(grpId, PageIdAllocator.INDEX_PARTITION, PageMemory.FLAG_IDX);
                    reuseListRoot = pageMem.allocatePage(grpId, PageIdAllocator.INDEX_PARTITION, PageMemory.FLAG_IDX);

                    pageIO.setTreeRoot(pageAddr, metastoreRoot);
                    pageIO.setReuseListRoot(pageAddr, reuseListRoot);

                    if (PageHandler.isWalDeltaRecordNeeded(pageMem, grpId, metaId, metaPage, wal, null))
                        wal.log(new MetaPageInitRecord(
                            grpId,
                            metaId,
                            pageIO.getType(),
                            pageIO.getVersion(),
                            metastoreRoot,
                            reuseListRoot
                        ));

                    allocated = true;
                }
                else {
                    PageMetaIO pageIO = PageIO.getPageIO(pageAddr);

                    metastoreRoot = pageIO.getTreeRoot(pageAddr);
                    reuseListRoot = pageIO.getReuseListRoot(pageAddr);

                    assert reuseListRoot != 0L;
                }

                return new Metas(
                    new RootPage(new FullPageId(metastoreRoot, grpId), allocated),
                    new RootPage(new FullPageId(reuseListRoot, grpId), allocated),
                    null);
            }
            finally {
                pageMem.writeUnlock(grpId, metaId, metaPage, null, allocated);
            }
        }
        finally {
            pageMem.releasePage(grpId, metaId, metaPage);
        }
    }

    /** {@inheritDoc} */
    @Override @Nullable protected IgniteHistoricalIterator historicalIterator(
        CachePartitionPartialCountersMap partCntrs, Set<Integer> missing) throws IgniteCheckedException {
        if (partCntrs == null || partCntrs.isEmpty())
            return null;

        if (grp.mvccEnabled()) // TODO IGNITE-7384
            return super.historicalIterator(partCntrs, missing);

        GridCacheDatabaseSharedManager database = (GridCacheDatabaseSharedManager)grp.shared().database();

        FileWALPointer minPtr = null;

        for (int i = 0; i < partCntrs.size(); i++) {
            int p = partCntrs.partitionAt(i);
            long initCntr = partCntrs.initialUpdateCounterAt(i);

            FileWALPointer startPtr = (FileWALPointer)database.checkpointHistory().searchPartitionCounter(
                grp.groupId(), p, initCntr);

            if (startPtr == null)
                throw new IgniteCheckedException("Could not find start pointer for partition [part=" + p + ", partCntrSince=" + initCntr + "]");

            if (minPtr == null || startPtr.compareTo(minPtr) < 0)
                minPtr = startPtr;
        }

        WALIterator it = grp.shared().wal().replay(minPtr);

        WALHistoricalIterator iterator = new WALHistoricalIterator(grp, partCntrs, it);

        // Add historical partitions which are unabled to reserve to missing set.
        missing.addAll(iterator.missingParts);

        return iterator;
    }

    /** {@inheritDoc} */
    @Override public boolean expire(
        GridCacheContext cctx,
        IgniteInClosure2X<GridCacheEntryEx, GridCacheVersion> c,
        int amount
    ) throws IgniteCheckedException {
        assert !cctx.isNear() : cctx.name();

        // Prevent manager being stopped in the middle of pds operation.
        if (!busyLock.enterBusy())
            return false;

        try {
            int cleared = 0;

            for (CacheDataStore store : cacheDataStores()) {
                cleared += ((GridCacheDataStore)store).purgeExpired(cctx, c, amount - cleared);

                if (amount != -1 && cleared >= amount)
                    return true;
            }
        }
        finally {
            busyLock.leaveBusy();
        }

        return false;
    }

    /** {@inheritDoc} */
    @Override public long expiredSize() throws IgniteCheckedException {
        long size = 0;

        for (CacheDataStore store : cacheDataStores())
            size += ((GridCacheDataStore)store).expiredSize();

        return size;
    }

    /** {@inheritDoc} */
    @Override public void preloadPartition(int part) throws IgniteCheckedException {
        if (grp.isLocal()) {
            dataStore(part).preload();

            return;
        }

        GridDhtLocalPartition locPart = grp.topology().localPartition(part, AffinityTopologyVersion.NONE, false, false);

        assert locPart != null && locPart.reservations() > 0;

        locPart.dataStore().preload();
    }

    /**
     * Calculates free space of all partition data stores - number of bytes available for use in allocated pages.
     *
     * @return free space size in bytes.
     */
    long freeSpace() {
        long freeSpace = 0;

        for (CacheDataStore store : partDataStores.values()) {
            assert store instanceof GridCacheDataStore;

            FreeList<CacheDataRow> freeList = ((GridCacheDataStore)store).freeList;

            if (freeList == null)
                continue;

            freeSpace += freeList.freeSpace();
        }

        return freeSpace;
    }

    /**
     * Calculates empty data pages of all partition data stores.
     *
     * @return empty data pages count.
     */
    long emptyDataPages() {
        long emptyDataPages = 0;

        for (CacheDataStore store : partDataStores.values()) {
            assert store instanceof GridCacheDataStore;

            CacheFreeListImpl freeList = ((GridCacheDataStore)store).freeList;

            if (freeList == null)
                continue;

            emptyDataPages += freeList.emptyDataPages();
        }

        return emptyDataPages;
    }

    /**
     *
     */
    private static class WALHistoricalIterator implements IgniteHistoricalIterator {
        /** */
        private static final long serialVersionUID = 0L;

        /** Cache context. */
        private final CacheGroupContext grp;

        /** Partition counters map. */
        private final CachePartitionPartialCountersMap partMap;

        /** Partitions marked as missing (unable to reserve or partition is not in OWNING state). */
        private final Set<Integer> missingParts = new HashSet<>();

        /** Partitions marked as done. */
        private final Set<Integer> doneParts = new HashSet<>();

        /** Cache IDs. This collection is stored as field to avoid re-calculation on each iteration. */
        private final Set<Integer> cacheIds;

        /** WAL iterator. */
        private WALIterator walIt;

        /** */
        private Iterator<DataEntry> entryIt;

        /** */
        private DataEntry next;

        /** Flag indicates that partition belongs to current {@link #next} is finished and no longer needs to rebalance. */
        private boolean reachedPartitionEnd;

        /** Flag indicates that update counters for requested partitions have been reached and done.
         *  It means that no further iteration is needed. */
        private boolean doneAllPartitions;

        /**
         * @param grp Cache context.
         * @param walIt WAL iterator.
         */
        private WALHistoricalIterator(CacheGroupContext grp, CachePartitionPartialCountersMap partMap, WALIterator walIt) {
            this.grp = grp;
            this.partMap = partMap;
            this.walIt = walIt;

            cacheIds = grp.cacheIds();

            reservePartitions();

            advance();
        }

        /** {@inheritDoc} */
        @Override public boolean contains(int partId) {
            return partMap.contains(partId);
        }

        /** {@inheritDoc} */
        @Override public boolean isDone(int partId) {
            return doneParts.contains(partId);
        }

        /** {@inheritDoc} */
        @Override public void close() throws IgniteCheckedException {
            walIt.close();
            releasePartitions();
        }

        /** {@inheritDoc} */
        @Override public boolean isClosed() {
            return walIt.isClosed();
        }

        /** {@inheritDoc} */
        @Override public boolean hasNextX() {
            return hasNext();
        }

        /** {@inheritDoc} */
        @Override public CacheDataRow nextX() throws IgniteCheckedException {
            return next();
        }

        /** {@inheritDoc} */
        @Override public void removeX() throws IgniteCheckedException {
            throw new UnsupportedOperationException();
        }

        /** {@inheritDoc} */
        @Override public Iterator<CacheDataRow> iterator() {
            return this;
        }

        /** {@inheritDoc} */
        @Override public boolean hasNext() {
            return next != null;
        }

        /** {@inheritDoc} */
        @Override public CacheDataRow next() {
            if (next == null)
                throw new NoSuchElementException();

            CacheDataRow val = new DataEntryRow(next);

            if (reachedPartitionEnd) {
                doneParts.add(next.partitionId());

                reachedPartitionEnd = false;

                if (doneParts.size() == partMap.size())
                    doneAllPartitions = true;
            }

            advance();

            return val;
        }

        /** {@inheritDoc} */
        @Override public void remove() {
            throw new UnsupportedOperationException();
        }

        /**
         * Reserve historical partitions.
         * If partition is unable to reserve, id of that partition is placed to {@link #missingParts} set.
         */
        private void reservePartitions() {
            for (int i = 0; i < partMap.size(); i++) {
                int p = partMap.partitionAt(i);
                GridDhtLocalPartition part = grp.topology().localPartition(p);

                if (part == null || !part.reserve()) {
                    missingParts.add(p);
                    continue;
                }

                if (part.state() != OWNING) {
                    part.release();
                    missingParts.add(p);
                }
            }
        }

        /**
         * Release historical partitions.
         */
        private void releasePartitions() {
            for (int i = 0; i < partMap.size(); i++) {
                int p = partMap.partitionAt(i);

                if (missingParts.contains(p))
                    continue;

                GridDhtLocalPartition part = grp.topology().localPartition(p);

                assert part != null && part.state() == OWNING && part.reservations() > 0
                    : "Partition should in OWNING state and has at least 1 reservation";

                part.release();
            }
        }

        /**
         *
         */
        private void advance() {
            next = null;

            if (doneAllPartitions)
                return;

            while (true) {
                if (entryIt != null) {
                    while (entryIt.hasNext()) {
                        DataEntry entry = entryIt.next();

                        if (cacheIds.contains(entry.cacheId())) {
                            int idx = partMap.partitionIndex(entry.partitionId());

                            if (idx < 0 || missingParts.contains(idx))
                                continue;

                            long from = partMap.initialUpdateCounterAt(idx);
                            long to = partMap.updateCounterAt(idx);

                            if (entry.partitionCounter() > from && entry.partitionCounter() <= to) {
                                if (entry.partitionCounter() == to)
                                    reachedPartitionEnd = true;

                                next = entry;

                                return;
                            }
                        }
                    }
                }

                entryIt = null;

                while (walIt.hasNext()) {
                    IgniteBiTuple<WALPointer, WALRecord> rec = walIt.next();

                    if (rec.get2() instanceof DataRecord) {
                        DataRecord data = (DataRecord)rec.get2();

                        entryIt = data.writeEntries().iterator();
                        // Move on to the next valid data entry.

                        break;
                    }
                }

                if (entryIt == null)
                    return;
            }
        }
    }

    /**
     * Data entry row.
     */
    private static class DataEntryRow implements CacheDataRow {
        /** */
        private final DataEntry entry;

        /**
         * @param entry Data entry.
         */
        private DataEntryRow(DataEntry entry) {
            this.entry = entry;
        }

        /** {@inheritDoc} */
        @Override public KeyCacheObject key() {
            return entry.key();
        }

        /** {@inheritDoc} */
        @Override public void key(KeyCacheObject key) {
            throw new IllegalStateException();
        }

        /** {@inheritDoc} */
        @Override public CacheObject value() {
            return entry.value();
        }

        /** {@inheritDoc} */
        @Override public GridCacheVersion version() {
            return entry.writeVersion();
        }

        /** {@inheritDoc} */
        @Override public long expireTime() {
            return entry.expireTime();
        }

        /** {@inheritDoc} */
        @Override public int partition() {
            return entry.partitionId();
        }

        /** {@inheritDoc} */
        @Override public int size() throws IgniteCheckedException {
            throw new UnsupportedOperationException();
        }

        /** {@inheritDoc} */
        @Override public int headerSize() {
            throw new UnsupportedOperationException();
        }

        /** {@inheritDoc} */
        @Override public long link() {
            return 0;
        }

        /** {@inheritDoc} */
        @Override public void link(long link) {
            throw new UnsupportedOperationException();
        }

        /** {@inheritDoc} */
        @Override public int hash() {
            return entry.key().hashCode();
        }

        /** {@inheritDoc} */
        @Override public int cacheId() {
            return entry.cacheId();
        }

        /** {@inheritDoc} */
        @Override public long mvccCoordinatorVersion() {
            return 0; // TODO IGNITE-7384
        }

        /** {@inheritDoc} */
        @Override public long mvccCounter() {
            return 0;  // TODO IGNITE-7384
        }

        /** {@inheritDoc} */
        @Override public int mvccOperationCounter() {
            return 0;  // TODO IGNITE-7384
        }

        /** {@inheritDoc} */
        @Override public long newMvccCoordinatorVersion() {
            return 0; // TODO IGNITE-7384
        }

        /** {@inheritDoc} */
        @Override public long newMvccCounter() {
            return 0; // TODO IGNITE-7384
        }

        /** {@inheritDoc} */
        @Override public int newMvccOperationCounter() {
            return 0;  // TODO IGNITE-7384
        }

        /** {@inheritDoc} */
        @Override public byte mvccTxState() {
            return 0;  // TODO IGNITE-7384
        }

        /** {@inheritDoc} */
        @Override public byte newMvccTxState() {
            return 0; // TODO IGNITE-7384
        }
    }

    /**
     *
     */
    private static class Metas {
        /** */
        @GridToStringInclude
        private final RootPage reuseListRoot;

        /** */
        @GridToStringInclude
        private final RootPage treeRoot;

        /** */
        @GridToStringInclude
        private final RootPage pendingTreeRoot;

        /**
         * @param treeRoot Metadata storage root.
         * @param reuseListRoot Reuse list root.
         */
        Metas(RootPage treeRoot, RootPage reuseListRoot, RootPage pendingTreeRoot) {
            this.treeRoot = treeRoot;
            this.reuseListRoot = reuseListRoot;
            this.pendingTreeRoot = pendingTreeRoot;
        }

        /** {@inheritDoc} */
        @Override public String toString() {
            return S.toString(Metas.class, this);
        }
    }

    /**
     *
     */
    private static class PartitionCacheFreeList extends CacheFreeListImpl {
        /** */
        private final CacheGroupContext grp;

        /** */
        private final int partId;

        /**
         * @param grp Cache group.
         * @param partId Partition.
         * @param reuseRoot Reuse list root page.
         * @throws IgniteCheckedException If failed.
         */
        PartitionCacheFreeList(CacheGroupContext grp, int partId, RootPage reuseRoot) throws IgniteCheckedException {
            super(grp.groupId(),
                grp.cacheOrGroupName() + "-" + partId,
                grp.dataRegion().memoryMetrics(),
                grp.dataRegion(),
                null,
                grp.shared().wal(),
                reuseRoot.pageId().pageId(),
                reuseRoot.isAllocated());

            this.grp = grp;
            this.partId = partId;
        }

        /** {@inheritDoc} */
        @Override protected long allocatePageNoReuse() throws IgniteCheckedException {
            assert grp.shared().database().checkpointLockIsHeldByThread();

            return pageMem.allocatePage(grpId, partId, PageIdAllocator.FLAG_DATA);
        }
    }

    /**
     *
     */
    public class GridCacheDataStore implements CacheDataStore {
        /** */
        private final int partId;

        /** */
        private String name;

        /** */
        private volatile CacheFreeList freeList;

        /** */
        private PendingEntriesTree pendingTree;

        /** */
        private volatile CacheDataStore delegate;

        /**
         * Cache id which should be throttled.
         */
        private volatile int lastThrottledCacheId;

        /**
         * Timestamp when next clean try will be allowed for the current partition
         * in accordance with the value of {@code lastThrottledCacheId}.
         * Used for fine-grained throttling on per-partition basis.
         */
        private volatile long nextStoreCleanTime;

        /** */
        private final boolean exists;

        /** */
        private final AtomicBoolean init = new AtomicBoolean();

        /** */
        private final CountDownLatch latch = new CountDownLatch(1);

        /**
         * @param partId Partition.
         * @param exists {@code True} if store for this index exists.
         */
        private GridCacheDataStore(int partId, boolean exists) {
            this.partId = partId;
            this.exists = exists;

            name = treeName(partId);
        }

        /**
         * @return Store delegate.
         * @throws IgniteCheckedException If failed.
         */
        private CacheDataStore init0(boolean checkExists) throws IgniteCheckedException {
            CacheDataStore delegate0 = delegate;

            if (delegate0 != null)
                return delegate0;

            if (checkExists) {
                if (!exists)
                    return null;
            }

            if (!init.get() && init.compareAndSet(false, true)) {
                IgniteCacheDatabaseSharedManager dbMgr = ctx.database();

                dbMgr.checkpointReadLock();

                try {
                    Metas metas = getOrAllocatePartitionMetas();

                    if (PageIdUtils.partId(metas.reuseListRoot.pageId().pageId()) != partId ||
                        PageIdUtils.partId(metas.treeRoot.pageId().pageId()) != partId ||
                        PageIdUtils.partId(metas.pendingTreeRoot.pageId().pageId()) != partId) {
                        throw new IgniteCheckedException("Invalid meta root allocated [" +
                            "cacheOrGroupName=" + grp.cacheOrGroupName() +
                            ", partId=" + partId +
                            ", metas=" + metas + ']');
                    }

                    RootPage reuseRoot = metas.reuseListRoot;

                    freeList = new LazyCacheFreeList() {
                        @Override protected CacheFreeList<CacheDataRow> createDelegate() throws IgniteCheckedException {
                            return new PartitionCacheFreeList(grp, partId, reuseRoot);
                        }
                    };

                    CacheDataRowStore rowStore = new CacheDataRowStore(grp, freeList, partId);

                    RootPage treeRoot = metas.treeRoot;

                    CacheDataTree dataTree = new CacheDataTree(
                        grp,
                        name,
                        freeList,
                        rowStore,
                        treeRoot.pageId().pageId(),
                        treeRoot.isAllocated()) {
                        /** {@inheritDoc} */
                        @Override protected long allocatePageNoReuse() throws IgniteCheckedException {
                            assert grp.shared().database().checkpointLockIsHeldByThread();

                            return pageMem.allocatePage(grpId, partId, PageIdAllocator.FLAG_DATA);
                        }
                    };

                    RootPage pendingTreeRoot = metas.pendingTreeRoot;

                    final PendingEntriesTree pendingTree0 = new PendingEntriesTree(
                        grp,
                        "PendingEntries-" + partId,
                        grp.dataRegion().pageMemory(),
                        pendingTreeRoot.pageId().pageId(),
                        freeList,
                        pendingTreeRoot.isAllocated()) {
                        /** {@inheritDoc} */
                        @Override protected long allocatePageNoReuse() throws IgniteCheckedException {
                            assert grp.shared().database().checkpointLockIsHeldByThread();

                            return pageMem.allocatePage(grpId, partId, PageIdAllocator.FLAG_DATA);
                        }
                    };

                    PageMemoryEx pageMem = (PageMemoryEx)grp.dataRegion().pageMemory();

                    delegate0 = new CacheDataStoreImpl(partId, name, rowStore, dataTree) {
                        /** {@inheritDoc} */
                        @Override public PendingEntriesTree pendingTree() {
                            return pendingTree0;
                        }

                        /** {@inheritDoc} */
                        @Override public void preload() throws IgniteCheckedException {
                            IgnitePageStoreManager pageStoreMgr = ctx.pageStore();

                            if (pageStoreMgr == null)
                                return;

                            final int pages = pageStoreMgr.pages(grp.groupId(), partId);

                            long pageId = pageMem.partitionMetaPageId(grp.groupId(), partId);

                            // For each page sequentially pin/unpin.
                            for (int pageNo = 0; pageNo < pages; pageId++, pageNo++) {
                                long pagePointer = -1;

                                try {
                                    pagePointer = pageMem.acquirePage(grp.groupId(), pageId);
                                }
                                finally {
                                    if (pagePointer != -1)
                                        pageMem.releasePage(grp.groupId(), pageId, pagePointer);
                                }
                            }
                        }
                    };

                    pendingTree = pendingTree0;

                    if (!pendingTree0.isEmpty())
                        grp.caches().forEach(cctx -> cctx.ttl().hasPendingEntries(true));

                    int grpId = grp.groupId();
                    long partMetaId = pageMem.partitionMetaPageId(grpId, partId);
                    long partMetaPage = pageMem.acquirePage(grpId, partMetaId);

                    try {
                        long pageAddr = pageMem.readLock(grpId, partMetaId, partMetaPage);

                        try {
                            if (PageIO.getType(pageAddr) != 0) {
                                PagePartitionMetaIO io = PagePartitionMetaIO.VERSIONS.latest();

                                Map<Integer, Long> cacheSizes = null;

                                if (grp.sharedGroup())
                                    cacheSizes = readSharedGroupCacheSizes(pageMem, grpId, io.getCountersPageId(pageAddr));

                                delegate0.init(io.getSize(pageAddr), io.getUpdateCounter(pageAddr), cacheSizes);

                                globalRemoveId().setIfGreater(io.getGlobalRemoveId(pageAddr));
                            }
                        }
                        finally {
                            pageMem.readUnlock(grpId, partMetaId, partMetaPage);
                        }
                    }
                    finally {
                        pageMem.releasePage(grpId, partMetaId, partMetaPage);
                    }

                    delegate = delegate0;
                }
                catch (Throwable ex) {
                    U.error(log, "Unhandled exception during page store initialization. All further operations will " +
                        "be failed and local node will be stopped.", ex);

                    ctx.kernalContext().failure().process(new FailureContext(FailureType.CRITICAL_ERROR, ex));

                    throw ex;
                }
                finally {
                    latch.countDown();

                    dbMgr.checkpointReadUnlock();
                }
            }
            else {
                U.await(latch);

                delegate0 = delegate;

                if (delegate0 == null)
                    throw new IgniteCheckedException("Cache store initialization failed.");
            }

            return delegate0;
        }

        /**
         * @return Partition metas.
         */
        private Metas getOrAllocatePartitionMetas() throws IgniteCheckedException {
            PageMemoryEx pageMem = (PageMemoryEx)grp.dataRegion().pageMemory();
            IgniteWriteAheadLogManager wal = ctx.wal();

            int grpId = grp.groupId();
            long partMetaId = pageMem.partitionMetaPageId(grpId, partId);

            long partMetaPage = pageMem.acquirePage(grpId, partMetaId);
            try {
                boolean allocated = false;
                boolean pendingTreeAllocated = false;

                long pageAddr = pageMem.writeLock(grpId, partMetaId, partMetaPage);
                try {
                    long treeRoot, reuseListRoot, pendingTreeRoot;

                    // Initialize new page.
                    if (PageIO.getType(pageAddr) != PageIO.T_PART_META) {
                        PagePartitionMetaIO io = PagePartitionMetaIO.VERSIONS.latest();

                        io.initNewPage(pageAddr, partMetaId, pageMem.realPageSize(grpId));

                        treeRoot = pageMem.allocatePage(grpId, partId, PageMemory.FLAG_DATA);
                        reuseListRoot = pageMem.allocatePage(grpId, partId, PageMemory.FLAG_DATA);
                        pendingTreeRoot = pageMem.allocatePage(grpId, partId, PageMemory.FLAG_DATA);

                        assert PageIdUtils.flag(treeRoot) == PageMemory.FLAG_DATA;
                        assert PageIdUtils.flag(reuseListRoot) == PageMemory.FLAG_DATA;
                        assert PageIdUtils.flag(pendingTreeRoot) == PageMemory.FLAG_DATA;

                        io.setTreeRoot(pageAddr, treeRoot);
                        io.setReuseListRoot(pageAddr, reuseListRoot);
                        io.setPendingTreeRoot(pageAddr, pendingTreeRoot);

                        if (PageHandler.isWalDeltaRecordNeeded(pageMem, grpId, partMetaId, partMetaPage, wal, null)) {
                            wal.log(new PageSnapshot(new FullPageId(partMetaId, grpId), pageAddr,
                                pageMem.pageSize(), pageMem.realPageSize(grpId)));
                        }

                        allocated = true;
                    }
                    else {
                        PagePartitionMetaIO io = PageIO.getPageIO(pageAddr);

                        treeRoot = io.getTreeRoot(pageAddr);
                        reuseListRoot = io.getReuseListRoot(pageAddr);

                        int pageVersion = PagePartitionMetaIO.getVersion(pageAddr);

                        if (pageVersion < 2) {
                            assert pageVersion == 1;

                            if (log.isDebugEnabled())
                                log.info("Upgrade partition meta page version: [part=" + partId +
                                    ", grpId=" + grpId + ", oldVer=" + pageVersion +
                                    ", newVer=" + io.getVersion()
                                );

                            io = PagePartitionMetaIO.VERSIONS.latest();

                            ((PagePartitionMetaIOV2)io).upgradePage(pageAddr);

                            pendingTreeRoot = pageMem.allocatePage(grpId, partId, PageMemory.FLAG_DATA);

                            io.setPendingTreeRoot(pageAddr, pendingTreeRoot);

                            if (PageHandler.isWalDeltaRecordNeeded(pageMem, grpId, partMetaId, partMetaPage, wal,
                                null)) {
                                wal.log(new PageSnapshot(new FullPageId(partMetaId, grpId), pageAddr,
                                    pageMem.pageSize(), pageMem.realPageSize(grpId)));
                            }

                            pendingTreeAllocated = true;
                        }
                        else
                            pendingTreeRoot = io.getPendingTreeRoot(pageAddr);

                        if (PageIdUtils.flag(treeRoot) != PageMemory.FLAG_DATA)
                            throw new StorageException("Wrong tree root page id flag: treeRoot="
                                + U.hexLong(treeRoot) + ", part=" + partId + ", grpId=" + grpId);

                        if (PageIdUtils.flag(reuseListRoot) != PageMemory.FLAG_DATA)
                            throw new StorageException("Wrong reuse list root page id flag: reuseListRoot="
                                + U.hexLong(reuseListRoot) + ", part=" + partId + ", grpId=" + grpId);

                        if (PageIdUtils.flag(pendingTreeRoot) != PageMemory.FLAG_DATA)
                            throw new StorageException("Wrong pending tree root page id flag: reuseListRoot="
                                + U.hexLong(reuseListRoot) + ", part=" + partId + ", grpId=" + grpId);
                    }

                    return new Metas(
                        new RootPage(new FullPageId(treeRoot, grpId), allocated),
                        new RootPage(new FullPageId(reuseListRoot, grpId), allocated),
                        new RootPage(new FullPageId(pendingTreeRoot, grpId), allocated || pendingTreeAllocated));
                }
                finally {
                    pageMem.writeUnlock(grpId, partMetaId, partMetaPage, null, allocated || pendingTreeAllocated);
                }
            }
            finally {
                pageMem.releasePage(grpId, partMetaId, partMetaPage);
            }
        }

        /** {@inheritDoc} */
        @Override public int partId() {
            return partId;
        }

        /** {@inheritDoc} */
        @Override public String name() {
            return name;
        }

        /** {@inheritDoc} */
        @Override public RowStore rowStore() {
            CacheDataStore delegate0 = delegate;

            return delegate0 == null ? null : delegate0.rowStore();
        }

        /** {@inheritDoc} */
        @Override public long fullSize() {
            try {
                CacheDataStore delegate0 = init0(true);

                return delegate0 == null ? 0 : delegate0.fullSize();
            }
            catch (IgniteCheckedException e) {
                throw new IgniteException(e);
            }
        }

        /** {@inheritDoc} */
        @Override public boolean isEmpty() {
            try {
                CacheDataStore delegate0 = init0(true);

                return delegate0 == null || delegate0.isEmpty();
            }
            catch (IgniteCheckedException e) {
                throw new IgniteException(e);
            }
        }

        /** {@inheritDoc} */
        @Override public long cacheSize(int cacheId) {
            try {
                CacheDataStore delegate0 = init0(true);

                return delegate0 == null ? 0 : delegate0.cacheSize(cacheId);
            }
            catch (IgniteCheckedException e) {
                throw new IgniteException(e);
            }
        }

        /** {@inheritDoc} */
        @Override public Map<Integer, Long> cacheSizes() {
            try {
                CacheDataStore delegate0 = init0(true);

                return delegate0 == null ? null : delegate0.cacheSizes();
            }
            catch (IgniteCheckedException e) {
                throw new IgniteException(e);
            }
        }

        /** {@inheritDoc} */
        @Override public void updateSize(int cacheId, long delta) {
            try {
                CacheDataStore delegate0 = init0(false);

                if (delegate0 != null)
                    delegate0.updateSize(cacheId, delta);
            }
            catch (IgniteCheckedException e) {
                throw new IgniteException(e);
            }
        }

        /** {@inheritDoc} */
        @Override public long updateCounter() {
            try {
                CacheDataStore delegate0 = init0(true);

                return delegate0 == null ? 0 : delegate0.updateCounter();
            }
            catch (IgniteCheckedException e) {
                throw new IgniteException(e);
            }
        }

        /** {@inheritDoc} */
        @Override public long getAndIncrementUpdateCounter(long delta) {
            try {
                CacheDataStore delegate0 = init0(true);

                return delegate0 == null ? 0 : delegate0.getAndIncrementUpdateCounter(delta);
            }
            catch (IgniteCheckedException e) {
                throw new IgniteException(e);
            }
        }

        /** {@inheritDoc} */
        @Override public void init(long size, long updCntr, @Nullable Map<Integer, Long> cacheSizes) {
            throw new IllegalStateException("Should be never called.");
        }

        /** {@inheritDoc} */
        @Override public void updateCounter(long val) {
            try {
                CacheDataStore delegate0 = init0(false);

                if (delegate0 != null)
                    delegate0.updateCounter(val);
            }
            catch (IgniteCheckedException e) {
                throw new IgniteException(e);
            }
        }

        /** {@inheritDoc} */
        @Override public void updateCounter(long start, long delta) {
            try {
                CacheDataStore delegate0 = init0(false);

                if (delegate0 != null)
                    delegate0.updateCounter(start, delta);
            }
            catch (IgniteCheckedException e) {
                throw new IgniteException(e);
            }
        }

        /** {@inheritDoc} */
        @Override public GridLongList finalizeUpdateCounters() {
            try {
                CacheDataStore delegate0 = init0(true);

                return delegate0 != null ? delegate0.finalizeUpdateCounters() : null;
            }
            catch (IgniteCheckedException e) {
                throw new IgniteException(e);
            }
        }

        /** {@inheritDoc} */
        @Override public long nextUpdateCounter() {
            try {
                CacheDataStore delegate0 = init0(false);

                return delegate0 == null ? 0 : delegate0.nextUpdateCounter();
            }
            catch (IgniteCheckedException e) {
                throw new IgniteException(e);
            }
        }

        /** {@inheritDoc} */
        @Override public long initialUpdateCounter() {
            try {
                CacheDataStore delegate0 = init0(true);

                return delegate0 == null ? 0 : delegate0.initialUpdateCounter();
            }
            catch (IgniteCheckedException e) {
                throw new IgniteException(e);
            }
        }

        /** {@inheritDoc} */
        @Override public void updateInitialCounter(long cntr) {
            try {
                CacheDataStore delegate0 = init0(true);

                if (delegate0 != null)
                    delegate0.updateInitialCounter(cntr);
            }
            catch (IgniteCheckedException e) {
                throw new IgniteException(e);
            }
        }

        /** {@inheritDoc} */
        @Override public void setRowCacheCleaner(GridQueryRowCacheCleaner rowCacheCleaner) {
            try {
                CacheDataStore delegate0 = init0(true);

                if (delegate0 != null)
                    delegate0.setRowCacheCleaner(rowCacheCleaner);
            }
            catch (IgniteCheckedException e) {
                throw new IgniteException(e);
            }
        }

        /** {@inheritDoc} */
        @Override public void update(
            GridCacheContext cctx,
            KeyCacheObject key,
            CacheObject val,
            GridCacheVersion ver,
            long expireTime,
            @Nullable CacheDataRow oldRow
        ) throws IgniteCheckedException {
            assert ctx.database().checkpointLockIsHeldByThread();

            CacheDataStore delegate = init0(false);

            delegate.update(cctx, key, val, ver, expireTime, oldRow);
        }

        /** {@inheritDoc} */
        @Override public boolean mvccInitialValue(
            GridCacheContext cctx,
            KeyCacheObject key,
            @Nullable CacheObject val,
            GridCacheVersion ver,
            long expireTime,
            MvccVersion mvccVer,
            MvccVersion newMvccVer)
            throws IgniteCheckedException
        {
            CacheDataStore delegate = init0(false);

            return delegate.mvccInitialValue(cctx, key, val, ver, expireTime, mvccVer, newMvccVer);
        }
        
        /** {@inheritDoc} */
        @Override public boolean mvccApplyHistoryIfAbsent(
            GridCacheContext cctx,
            KeyCacheObject key,
            List<GridCacheMvccEntryInfo> hist)
            throws IgniteCheckedException {
            CacheDataStore delegate = init0(false);

            return delegate.mvccApplyHistoryIfAbsent(cctx, key, hist);
        }

        /** {@inheritDoc} */
        @Override public boolean mvccUpdateRowWithPreloadInfo(
            GridCacheContext cctx,
            KeyCacheObject key,
            @Nullable CacheObject val,
            GridCacheVersion ver,
            long expireTime,
            MvccVersion mvccVer,
            MvccVersion newMvccVer,
            byte mvccTxState,
            byte newMvccTxState) throws IgniteCheckedException {

            CacheDataStore delegate = init0(false);

            return delegate.mvccUpdateRowWithPreloadInfo(cctx,
                key,
                val,
                ver,
                expireTime,
                mvccVer,
                newMvccVer,
                mvccTxState,
                newMvccTxState);
        }

        /** {@inheritDoc} */
        @Override public MvccUpdateResult mvccUpdate(
            GridCacheContext cctx,
            KeyCacheObject key,
            CacheObject val,
            GridCacheVersion ver,
            long expireTime,
            MvccSnapshot mvccVer,
            CacheEntryPredicate filter,
            EntryProcessor entryProc,
            Object[] invokeArgs,
            boolean primary,
            boolean needHistory,
            boolean noCreate,
            boolean needOldVal,
            boolean retVal,
            boolean keepBinary) throws IgniteCheckedException {
            CacheDataStore delegate = init0(false);

            return delegate.mvccUpdate(cctx, key, val, ver, expireTime, mvccVer, filter, entryProc, invokeArgs, primary,
                needHistory, noCreate, needOldVal, retVal, keepBinary);
        }

        /** {@inheritDoc} */
        @Override public MvccUpdateResult mvccRemove(
            GridCacheContext cctx,
            KeyCacheObject key,
            MvccSnapshot mvccVer,
            CacheEntryPredicate filter,
            boolean primary,
            boolean needHistory,
            boolean needOldVal,
            boolean retVal) throws IgniteCheckedException {
            CacheDataStore delegate = init0(false);

            return delegate.mvccRemove(cctx, key, mvccVer,filter,  primary, needHistory, needOldVal, retVal);
        }

        /** {@inheritDoc} */
        @Override public MvccUpdateResult mvccLock(
            GridCacheContext cctx,
            KeyCacheObject key,
            MvccSnapshot mvccSnapshot) throws IgniteCheckedException {
            CacheDataStore delegate = init0(false);

            return delegate.mvccLock(cctx, key, mvccSnapshot);
        }

        /** {@inheritDoc} */
        @Override public void mvccRemoveAll(GridCacheContext cctx, KeyCacheObject key) throws IgniteCheckedException {
            CacheDataStore delegate = init0(false);

            delegate.mvccRemoveAll(cctx, key);
        }

        /** {@inheritDoc} */
        @Override public void mvccApplyUpdate(GridCacheContext cctx, KeyCacheObject key, CacheObject val, GridCacheVersion ver,
            long expireTime, MvccVersion mvccVer) throws IgniteCheckedException {
            CacheDataStore delegate = init0(false);

            delegate.mvccApplyUpdate(cctx, key, val, ver, expireTime, mvccVer);
        }

        /** {@inheritDoc} */
        @Override public CacheDataRow createRow(
            GridCacheContext cctx,
            KeyCacheObject key,
            CacheObject val,
            GridCacheVersion ver,
            long expireTime,
            @Nullable CacheDataRow oldRow) throws IgniteCheckedException {
            assert ctx.database().checkpointLockIsHeldByThread();

            CacheDataStore delegate = init0(false);

            return delegate.createRow(cctx, key, val, ver, expireTime, oldRow);
        }

        /** {@inheritDoc} */
        @Override public int cleanup(GridCacheContext cctx,
            @Nullable List<MvccLinkAwareSearchRow> cleanupRows) throws IgniteCheckedException {
            CacheDataStore delegate = init0(false);

            return delegate.cleanup(cctx, cleanupRows);
        }

        /** {@inheritDoc} */
        @Override public void updateTxState(GridCacheContext cctx, CacheSearchRow row) throws IgniteCheckedException {
            CacheDataStore delegate = init0(false);

            delegate.updateTxState(cctx, row);
        }

        /** {@inheritDoc} */
        @Override public void invoke(GridCacheContext cctx, KeyCacheObject key, OffheapInvokeClosure c)
            throws IgniteCheckedException {
            assert ctx.database().checkpointLockIsHeldByThread();

            CacheDataStore delegate = init0(false);

            delegate.invoke(cctx, key, c);
        }

        /** {@inheritDoc} */
        @Override public void remove(GridCacheContext cctx, KeyCacheObject key, int partId)
            throws IgniteCheckedException {
            assert ctx.database().checkpointLockIsHeldByThread();

            CacheDataStore delegate = init0(false);

            delegate.remove(cctx, key, partId);
        }

        /** {@inheritDoc} */
        @Override public CacheDataRow find(GridCacheContext cctx, KeyCacheObject key) throws IgniteCheckedException {
            CacheDataStore delegate = init0(true);

            if (delegate != null)
                return delegate.find(cctx, key);

            return null;
        }

        /** {@inheritDoc} */
        @Override public CacheDataRow mvccFind(GridCacheContext cctx, KeyCacheObject key, MvccSnapshot snapshot)
            throws IgniteCheckedException {
            CacheDataStore delegate = init0(true);

            if (delegate != null)
                return delegate.mvccFind(cctx, key, snapshot);

            return null;
        }

        /** {@inheritDoc} */
        @Override public List<IgniteBiTuple<Object, MvccVersion>> mvccFindAllVersions(GridCacheContext cctx, KeyCacheObject key)
            throws IgniteCheckedException {
            CacheDataStore delegate = init0(true);

            if (delegate != null)
                return delegate.mvccFindAllVersions(cctx, key);

            return Collections.emptyList();
        }

        /** {@inheritDoc} */
        @Override public GridCursor<CacheDataRow> mvccAllVersionsCursor(GridCacheContext cctx,
            KeyCacheObject key, Object x) throws IgniteCheckedException {
            CacheDataStore delegate = init0(true);

            if (delegate != null)
                return delegate.mvccAllVersionsCursor(cctx, key, x);

            return EMPTY_CURSOR;
        }


        /** {@inheritDoc} */
        @Override public GridCursor<? extends CacheDataRow> cursor() throws IgniteCheckedException {
            CacheDataStore delegate = init0(true);

            if (delegate != null)
                return delegate.cursor();

            return EMPTY_CURSOR;
        }

        /** {@inheritDoc} */
        @Override public GridCursor<? extends CacheDataRow> cursor(Object x) throws IgniteCheckedException {
            CacheDataStore delegate = init0(true);

            if (delegate != null)
                return delegate.cursor(x);

            return EMPTY_CURSOR;
        }

        /** {@inheritDoc} */
        @Override public GridCursor<? extends CacheDataRow> cursor(MvccSnapshot mvccSnapshot)
            throws IgniteCheckedException {
            CacheDataStore delegate = init0(true);

            if (delegate != null)
                return delegate.cursor(mvccSnapshot);

            return EMPTY_CURSOR;
        }

        /** {@inheritDoc} */
        @Override public GridCursor<? extends CacheDataRow> cursor(
            int cacheId,
            KeyCacheObject lower,
            KeyCacheObject upper) throws IgniteCheckedException {
            CacheDataStore delegate = init0(true);

            if (delegate != null)
                return delegate.cursor(cacheId, lower, upper);

            return EMPTY_CURSOR;
        }

        /** {@inheritDoc} */
        @Override public GridCursor<? extends CacheDataRow> cursor(int cacheId,
            KeyCacheObject lower,
            KeyCacheObject upper,
            Object x)
            throws IgniteCheckedException {
            CacheDataStore delegate = init0(true);

            if (delegate != null)
                return delegate.cursor(cacheId, lower, upper, x);

            return EMPTY_CURSOR;
        }

        /** {@inheritDoc} */
        @Override public GridCursor<? extends CacheDataRow> cursor(int cacheId,
            KeyCacheObject lower,
            KeyCacheObject upper,
            Object x,
            MvccSnapshot mvccSnapshot)
            throws IgniteCheckedException {
            CacheDataStore delegate = init0(true);

            if (delegate != null)
                return delegate.cursor(cacheId, lower, upper, x, mvccSnapshot);

            return EMPTY_CURSOR;
        }

        /** {@inheritDoc} */
        @Override public void destroy() throws IgniteCheckedException {
            // No need to destroy delegate.
        }

        /** {@inheritDoc} */
        @Override public GridCursor<? extends CacheDataRow> cursor(int cacheId) throws IgniteCheckedException {
            CacheDataStore delegate = init0(true);

            if (delegate != null)
                return delegate.cursor(cacheId);

            return EMPTY_CURSOR;
        }

        /** {@inheritDoc} */
        @Override public GridCursor<? extends CacheDataRow> cursor(int cacheId,
            MvccSnapshot mvccSnapshot) throws IgniteCheckedException {
            CacheDataStore delegate = init0(true);

            if (delegate != null)
                return delegate.cursor(cacheId, mvccSnapshot);

            return EMPTY_CURSOR;
        }

        /** {@inheritDoc} */
        @Override public void clear(int cacheId) throws IgniteCheckedException {
            CacheDataStore delegate0 = init0(true);

            if (delegate0 == null)
                return;

            ctx.database().checkpointReadLock();
            try {
                // Clear persistent pendingTree
                if (pendingTree != null) {
                    PendingRow row = new PendingRow(cacheId);

                    GridCursor<PendingRow> cursor = pendingTree.find(row, row, PendingEntriesTree.WITHOUT_KEY);

                    while (cursor.next()) {
                        PendingRow row0 = cursor.get();

                        assert row0.link != 0 : row;

                        boolean res = pendingTree.removex(row0);

                        assert res;
                    }
                }

                delegate0.clear(cacheId);
            }
            finally {
                ctx.database().checkpointReadUnlock();
            }
        }

        /**
         * Gets the number of entries pending expire.
         *
         * @return Number of pending entries.
         * @throws IgniteCheckedException If failed to get number of pending entries.
         */
        public long expiredSize() throws IgniteCheckedException {
            CacheDataStore delegate0 = init0(true);

            return delegate0 == null ? 0 : pendingTree.size();
        }

        /**
         * Try to remove expired entries from data store.
         *
         * @param cctx Cache context.
         * @param c Expiry closure that should be applied to expired entry. See {@link GridCacheTtlManager} for details.
         * @param amount Limit of processed entries by single call, {@code -1} for no limit.
         * @return cleared entries count.
         * @throws IgniteCheckedException If failed.
         */
        public int purgeExpired(
            GridCacheContext cctx,
            IgniteInClosure2X<GridCacheEntryEx, GridCacheVersion> c,
            int amount
        ) throws IgniteCheckedException {
            CacheDataStore delegate0 = init0(true);

            long now = U.currentTimeMillis();

            if (delegate0 == null || (cctx.cacheId() == lastThrottledCacheId && nextStoreCleanTime > now))
                return 0;

            assert pendingTree != null : "Partition data store was not initialized.";

            int cleared = purgeExpiredInternal(cctx, c, amount);

            // Throttle if there is nothing to clean anymore.
            if (cleared < amount) {
                lastThrottledCacheId = cctx.cacheId();

                nextStoreCleanTime = now + GridCacheTtlManager.UNWIND_THROTTLING_TIMEOUT;
            }

            return cleared;
        }

        /**
         * Removes expired entries from data store.
         *
         * @param cctx Cache context.
         * @param c Expiry closure that should be applied to expired entry. See {@link GridCacheTtlManager} for details.
         * @param amount Limit of processed entries by single call, {@code -1} for no limit.
         * @return cleared entries count.
         * @throws IgniteCheckedException If failed.
         */
        private int purgeExpiredInternal(
            GridCacheContext cctx,
            IgniteInClosure2X<GridCacheEntryEx, GridCacheVersion> c,
            int amount
        ) throws IgniteCheckedException {
            GridDhtLocalPartition part = cctx.topology().localPartition(partId, AffinityTopologyVersion.NONE, false, false);

            // Skip non-owned partitions.
            if (part == null || part.state() != OWNING)
                return 0;

            cctx.shared().database().checkpointReadLock();
            try {
                if (!part.reserve())
                    return 0;

                try {
                    if (part.state() != OWNING)
                        return 0;

                    long now = U.currentTimeMillis();

                    GridCursor<PendingRow> cur;

                    if (grp.sharedGroup())
                        cur = pendingTree.find(new PendingRow(cctx.cacheId()), new PendingRow(cctx.cacheId(), now, 0));
                    else
                        cur = pendingTree.find(null, new PendingRow(CU.UNDEFINED_CACHE_ID, now, 0));

                    if (!cur.next())
                        return 0;

                    GridCacheVersion obsoleteVer = null;

                    int cleared = 0;

                    do {
                        PendingRow row = cur.get();

                        if (amount != -1 && cleared > amount)
                            return cleared;

                        assert row.key != null && row.link != 0 && row.expireTime != 0 : row;

                        row.key.partition(partId);

                        if (pendingTree.removex(row)) {
                            if (obsoleteVer == null)
                                obsoleteVer = ctx.versions().next();

                            GridCacheEntryEx e1 = cctx.cache().entryEx(row.key);

                            if (e1 != null)
                                c.apply(e1, obsoleteVer);
                        }

                        cleared++;
                    }
                    while (cur.next());

                    return cleared;
                }
                finally {
                    part.release();
                }
            }
            finally {
                cctx.shared().database().checkpointReadUnlock();
            }
        }

        /** {@inheritDoc} */
        @Override public PendingEntriesTree pendingTree() {
            try {
                CacheDataStore delegate0 = init0(true);

                return delegate0 == null ? null : pendingTree;
            }
            catch (IgniteCheckedException e) {
                throw new IgniteException(e);
            }
        }

        /** {@inheritDoc} */
        @Override public void preload() throws IgniteCheckedException {
            CacheDataStore delegate0 = init0(true);

            if (delegate0 != null)
                delegate0.preload();
        }
    }

    /**
     *
     */
    public static final GridCursor<CacheDataRow> EMPTY_CURSOR = new GridCursor<CacheDataRow>() {
        /** {@inheritDoc} */
        @Override public boolean next() {
            return false;
        }

        /** {@inheritDoc} */
        @Override public CacheDataRow get() {
            return null;
        }
    };
}<|MERGE_RESOLUTION|>--- conflicted
+++ resolved
@@ -185,7 +185,7 @@
     }
 
     /** {@inheritDoc} */
-    public void beforeCheckpointBegin(Context ctx) throws IgniteCheckedException {
+    @Override public void beforeCheckpointBegin(Context ctx) throws IgniteCheckedException {
         if (!ctx.nextSnapshot())
             syncMetadata(ctx);
     }
@@ -266,13 +266,9 @@
         RowStore rowStore0 = store.rowStore();
 
         if (rowStore0 != null) {
-<<<<<<< HEAD
             CacheFreeList freeList = (CacheFreeList)rowStore0.freeList();
 
             freeList.saveMetadata();
-=======
-            ((CacheFreeListImpl)rowStore0.freeList()).saveMetadata();
->>>>>>> a3093358
 
             long updCntr = store.updateCounter();
             long size = store.fullSize();
@@ -1050,7 +1046,7 @@
         for (CacheDataStore store : partDataStores.values()) {
             assert store instanceof GridCacheDataStore;
 
-            CacheFreeListImpl freeList = ((GridCacheDataStore)store).freeList;
+            CacheFreeList freeList = ((GridCacheDataStore)store).freeList;
 
             if (freeList == null)
                 continue;
@@ -2024,7 +2020,7 @@
 
             return delegate.mvccInitialValue(cctx, key, val, ver, expireTime, mvccVer, newMvccVer);
         }
-        
+
         /** {@inheritDoc} */
         @Override public boolean mvccApplyHistoryIfAbsent(
             GridCacheContext cctx,
