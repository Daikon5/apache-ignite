--- conflicted
+++ resolved
@@ -44,7 +44,16 @@
     /** Cleanup worker. */
     private CleanupWorker cleanupWorker;
 
-<<<<<<< HEAD
+    /** Mutex. */
+    private final Object mux = new Object();
+
+    /** Next expire time. */
+    private volatile long nextExpireTime;
+
+    /** Next expire time updater. */
+    private static final AtomicLongFieldUpdater<GridCacheTtlManager> nextExpireTimeUpdater =
+        AtomicLongFieldUpdater.newUpdater(GridCacheTtlManager.class, "nextExpireTime");
+
     /** */
     private boolean cleanupEnabled;
 
@@ -94,17 +103,6 @@
 
         return res;
     }
-=======
-    /** Mutex. */
-    private final Object mux = new Object();
-
-    /** Next expire time. */
-    private volatile long nextExpireTime;
-
-    /** Next expire time updater. */
-    private static final AtomicLongFieldUpdater<GridCacheTtlManager> nextExpireTimeUpdater =
-        AtomicLongFieldUpdater.newUpdater(GridCacheTtlManager.class, "nextExpireTime");
->>>>>>> a17d602d
 
     /** {@inheritDoc} */
     @Override protected void start0() throws IgniteCheckedException {
@@ -159,16 +157,6 @@
         assert cleanupWorker != null;
         assert nearTtl = true;
 
-<<<<<<< HEAD
-        ((GridConcurrentSkipListSetEx)pentries).add(new EntryWrapper(entry));
-    }
-
-    /**
-     * @retunr true if the TTL manager is set up for near client cache
-     */
-    public boolean isNearTtl() {
-        return nearTtl;
-=======
         EntryWrapper e = new EntryWrapper(entry);
 
         pendingEntries.add(e);
@@ -187,7 +175,13 @@
             } else
                 break;
         }
->>>>>>> a17d602d
+    }
+
+    /**
+     * @retunr true if the TTL manager is set up for near client cache
+     */
+    public boolean isNearTtl() {
+        return nearTtl;
     }
 
     /**
@@ -257,17 +251,6 @@
                             entry = entry.context().cache().entryEx(entry.key());
                         }
                     }
-
-<<<<<<< HEAD
-                    if (touch)
-                        entry.context().evicts().touch(entry, null);
-                }
-                else
-                    break;
-=======
-                        touch = true;
-                    }
-                }
 
                 if (touch)
                     entry.context().evicts().touch(entry, null);
@@ -318,11 +301,49 @@
                         }
                     }
                 }
->>>>>>> a17d602d
-            }
-        }
-        catch (IgniteCheckedException e) {
-            U.error(log, "Failed to process expired entries: " + e, e);
+            }
+        }
+    }
+
+    /**
+     * @param cctx1 First cache context.
+     * @param key1 Left key to compare.
+     * @param cctx2 Second cache context.
+     * @param key2 Right key to compare.
+     * @return Comparison result.
+     */
+    private static int compareKeys(GridCacheContext cctx1, CacheObject key1, GridCacheContext cctx2, CacheObject key2) {
+        int key1Hash = key1.hashCode();
+        int key2Hash = key2.hashCode();
+
+        int res = Integer.compare(key1Hash, key2Hash);
+
+        if (res == 0) {
+            key1 = (CacheObject)cctx1.unwrapTemporary(key1);
+            key2 = (CacheObject)cctx2.unwrapTemporary(key2);
+
+            try {
+                byte[] key1ValBytes = key1.valueBytes(cctx1.cacheObjectContext());
+                byte[] key2ValBytes = key2.valueBytes(cctx2.cacheObjectContext());
+
+                // Must not do fair array comparison.
+                res = Integer.compare(key1ValBytes.length, key2ValBytes.length);
+
+                if (res == 0) {
+                    for (int i = 0; i < key1ValBytes.length; i++) {
+                        res = Byte.compare(key1ValBytes[i], key2ValBytes[i]);
+
+                        if (res != 0)
+                            break;
+                    }
+                }
+
+                if (res == 0)
+                    res = Boolean.compare(cctx1.isNear(), cctx2.isNear());
+            }
+            catch (IgniteCheckedException e) {
+                throw new IgniteException(e);
+            }
         }
     }
 
