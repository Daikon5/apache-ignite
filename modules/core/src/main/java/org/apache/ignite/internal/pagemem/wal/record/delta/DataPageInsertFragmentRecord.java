--- conflicted
+++ resolved
@@ -54,11 +54,7 @@
     @Override public void applyDelta(PageMemory pageMem, ByteBuffer buf) throws IgniteCheckedException {
         DataPageIO io = DataPageIO.VERSIONS.forPage(buf);
 
-<<<<<<< HEAD
-        io.addRowFragment(null, buf, payload, lastLink);
-=======
         io.addRowFragment(buf, payload, lastLink);
->>>>>>> e9ca1474
     }
 
     /** {@inheritDoc} */
