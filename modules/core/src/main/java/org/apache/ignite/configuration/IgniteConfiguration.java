/*
 * Licensed to the Apache Software Foundation (ASF) under one or more
 * contributor license agreements.  See the NOTICE file distributed with
 * this work for additional information regarding copyright ownership.
 * The ASF licenses this file to You under the Apache License, Version 2.0
 * (the "License"); you may not use this file except in compliance with
 * the License.  You may obtain a copy of the License at
 *
 *      http://www.apache.org/licenses/LICENSE-2.0
 *
 * Unless required by applicable law or agreed to in writing, software
 * distributed under the License is distributed on an "AS IS" BASIS,
 * WITHOUT WARRANTIES OR CONDITIONS OF ANY KIND, either express or implied.
 * See the License for the specific language governing permissions and
 * limitations under the License.
 */

package org.apache.ignite.configuration;

import org.apache.ignite.*;
import org.apache.ignite.events.*;
import org.apache.ignite.internal.managers.eventstorage.*;
import org.apache.ignite.internal.processors.hadoop.*;
import org.apache.ignite.internal.util.typedef.internal.*;
import org.apache.ignite.lang.*;
import org.apache.ignite.lifecycle.*;
import org.apache.ignite.marshaller.*;
import org.apache.ignite.plugin.*;
import org.apache.ignite.plugin.security.*;
import org.apache.ignite.plugin.segmentation.*;
import org.apache.ignite.services.*;
import org.apache.ignite.spi.authentication.*;
import org.apache.ignite.spi.checkpoint.*;
import org.apache.ignite.spi.collision.*;
import org.apache.ignite.spi.communication.*;
import org.apache.ignite.spi.deployment.*;
import org.apache.ignite.spi.discovery.*;
import org.apache.ignite.spi.eventstorage.*;
import org.apache.ignite.spi.failover.*;
import org.apache.ignite.spi.indexing.*;
import org.apache.ignite.spi.loadbalancing.*;
import org.apache.ignite.spi.securesession.*;
import org.apache.ignite.spi.swapspace.*;
import org.apache.ignite.streamer.*;

import javax.management.*;
import java.lang.management.*;
import java.util.*;

import static org.apache.ignite.plugin.segmentation.GridSegmentationPolicy.*;

/**
 * This class defines grid runtime configuration. This configuration is passed to
 * {@link org.apache.ignite.Ignition#start(IgniteConfiguration)} method. It defines all configuration
 * parameters required to start a grid instance. Usually, a special
 * class called "loader" will create an instance of this interface and apply
 * {@link org.apache.ignite.Ignition#start(IgniteConfiguration)} method to initialize Ignite instance.
 * <p>
 * Note that you should only set values that differ from defaults, as grid
 * will automatically pick default values for all values that are not set.
 * <p>
 * For more information about grid configuration and startup refer to {@link org.apache.ignite.Ignition}
 * documentation.
 */
public class IgniteConfiguration {
    /** Courtesy notice log category. */
    public static final String COURTESY_LOGGER_NAME = "org.apache.ignite.CourtesyConfigNotice";

    /**
     * Default flag for peer class loading. By default the value is {@code false}
     * which means that peer class loading is disabled.
     */
    public static final boolean DFLT_P2P_ENABLED = false;

    /** Default metrics history size (value is {@code 10000}). */
    public static final int DFLT_METRICS_HISTORY_SIZE = 10000;

    /** Default metrics update frequency. */
    public static final long DFLT_METRICS_UPDATE_FREQ = 2000;

    /**
     * Default metrics expire time. The value is {@link Long#MAX_VALUE} which
     * means that metrics never expire.
     */
    public static final long DFLT_METRICS_EXPIRE_TIME = Long.MAX_VALUE;

    /** Default maximum timeout to wait for network responses in milliseconds (value is {@code 5,000ms}). */
    public static final long DFLT_NETWORK_TIMEOUT = 5000;

    /** Default interval between message send retries. */
    public static final long DFLT_SEND_RETRY_DELAY = 1000;

    /** Default message send retries count. */
    public static final int DFLT_SEND_RETRY_CNT = 3;

    /** Default number of clock sync samples. */
    public static final int DFLT_CLOCK_SYNC_SAMPLES = 8;

    /** Default clock synchronization frequency. */
    public static final int DFLT_CLOCK_SYNC_FREQUENCY = 120000;

    /** Default discovery startup delay in milliseconds (value is {@code 60,000ms}). */
    public static final long DFLT_DISCOVERY_STARTUP_DELAY = 60000;

    /** Default deployment mode (value is {@link DeploymentMode#SHARED}). */
    public static final DeploymentMode DFLT_DEPLOYMENT_MODE = DeploymentMode.SHARED;

    /** Default cache size for missed resources. */
    public static final int DFLT_P2P_MISSED_RESOURCES_CACHE_SIZE = 100;

    /** Default SMTP port. */
    public static final int DFLT_SMTP_PORT = 25;

    /** Default SSL enabled flag. */
    public static final boolean DFLT_SMTP_SSL = false;

    /** Default STARTTLS enabled flag. */
    public static final boolean DFLT_SMTP_STARTTLS = false;

    /** Default FROM email address. */
    public static final String DFLT_SMTP_FROM_EMAIL = "info@gridgain.com";

    /** Default time server port base. */
    public static final int DFLT_TIME_SERVER_PORT_BASE = 31100;

    /** Default time server port range. */
    public static final int DFLT_TIME_SERVER_PORT_RANGE = 100;

    /** Default core size of public thread pool. */
    public static final int AVAILABLE_PROC_CNT = Runtime.getRuntime().availableProcessors();

    /** Default core size of public thread pool. */
    public static final int DFLT_PUBLIC_THREAD_CNT = Math.max(8, AVAILABLE_PROC_CNT) * 2;

    /** Default keep alive time for public thread pool. */
    public static final long DFLT_PUBLIC_KEEP_ALIVE_TIME = 0;

    /** Default max queue capacity of public thread pool. */
    public static final int DFLT_PUBLIC_THREADPOOL_QUEUE_CAP = Integer.MAX_VALUE;

    /** Default size of system thread pool. */
    public static final int DFLT_SYSTEM_CORE_THREAD_CNT = DFLT_PUBLIC_THREAD_CNT;

    /** Default max size of system thread pool. */
    public static final int DFLT_SYSTEM_MAX_THREAD_CNT = DFLT_PUBLIC_THREAD_CNT;

    /** Default keep alive time for system thread pool. */
    public static final long DFLT_SYSTEM_KEEP_ALIVE_TIME = 0;

    /** Default max queue capacity of system thread pool. */
    public static final int DFLT_SYSTEM_THREADPOOL_QUEUE_CAP = Integer.MAX_VALUE;

    /** Default size of peer class loading thread pool. */
    public static final int DFLT_P2P_THREAD_CNT = 2;

    /** Default size of management thread pool. */
    public static final int DFLT_MGMT_THREAD_CNT = 4;

    /** Default segmentation policy. */
    public static final GridSegmentationPolicy DFLT_SEG_PLC = STOP;

    /** Default value for wait for segment on startup flag. */
    public static final boolean DFLT_WAIT_FOR_SEG_ON_START = true;

    /** Default value for all segmentation resolvers pass required. */
    public static final boolean DFLT_ALL_SEG_RESOLVERS_PASS_REQ = true;

    /** Default value segmentation resolve attempts count. */
    public static final int DFLT_SEG_RESOLVE_ATTEMPTS = 2;

    /** Default segment check frequency in discovery manager. */
    public static final long DFLT_SEG_CHK_FREQ = 10000;

    /** Default frequency of metrics log print out. */
    public static final long DFLT_METRICS_LOG_FREQ = 60000;

    /** Default TCP server port. */
    public static final int DFLT_TCP_PORT = 11211;

    /** Default marshal local jobs flag. */
    public static final boolean DFLT_MARSHAL_LOCAL_JOBS = false;

    /** Default value for cache sanity check enabled flag. */
    public static final boolean DFLT_CACHE_SANITY_CHECK_ENABLED = true;

    /** Optional grid name. */
    private String gridName;

    /** User attributes. */
    private Map<String, ?> userAttrs;

    /** Logger. */
    private IgniteLogger log;

    /** Public pool size. */
    private int pubPoolSize = DFLT_PUBLIC_THREAD_CNT;

    /** System pool size. */
    private int sysPoolSize = DFLT_SYSTEM_CORE_THREAD_CNT;

    /** Management pool size. */
    private int mgmtPoolSize = DFLT_MGMT_THREAD_CNT;

    /** GGFS pool size. */
    private int ggfsPoolSize = AVAILABLE_PROC_CNT;

    /** Lifecycle email notification. */
    private boolean lifeCycleEmailNtf = true;

    /** P2P pool size. */
    private int p2pPoolSize = DFLT_P2P_THREAD_CNT;

    /** Ignite installation folder. */
    private String ggHome;

    /** Ignite work folder. */
    private String ggWork;

    /** MBean server. */
    private MBeanServer mbeanSrv;

    /** Local node ID. */
    private UUID nodeId;

    /** Marshaller. */
    private Marshaller marsh;

    /** Marshal local jobs. */
    private boolean marshLocJobs = DFLT_MARSHAL_LOCAL_JOBS;

    /** Daemon flag. */
    private boolean daemon;

    /** Whether or not peer class loading is enabled. */
    private boolean p2pEnabled = DFLT_P2P_ENABLED;

    /** List of package prefixes from the system class path that should be P2P loaded. */
    private String[] p2pLocClsPathExcl;

    /** Events of these types should be recorded. */
    private int[] inclEvtTypes;

    /** Maximum network requests timeout. */
    private long netTimeout = DFLT_NETWORK_TIMEOUT;

    /** Interval between message send retries. */
    private long sndRetryDelay = DFLT_SEND_RETRY_DELAY;

    /** Message send retries delay. */
    private int sndRetryCnt = DFLT_SEND_RETRY_CNT;

    /** Number of samples for clock synchronization. */
    private int clockSyncSamples = DFLT_CLOCK_SYNC_SAMPLES;

    /** Clock synchronization frequency. */
    private long clockSyncFreq = DFLT_CLOCK_SYNC_FREQUENCY;

    /** Metrics history time. */
    private int metricsHistSize = DFLT_METRICS_HISTORY_SIZE;

    /** Full metrics enabled flag. */
    private long metricsUpdateFreq = DFLT_METRICS_UPDATE_FREQ;

    /** Metrics expire time. */
    private long metricsExpTime = DFLT_METRICS_EXPIRE_TIME;

    /** Collection of life-cycle beans. */
    private LifecycleBean[] lifecycleBeans;

    /** Discovery SPI. */
    private DiscoverySpi discoSpi;

    /** Segmentation policy. */
    private GridSegmentationPolicy segPlc = DFLT_SEG_PLC;

    /** Segmentation resolvers. */
    private GridSegmentationResolver[] segResolvers;

    /** Segmentation resolve attempts count. */
    private int segResolveAttempts = DFLT_SEG_RESOLVE_ATTEMPTS;

    /** Wait for segment on startup flag. */
    private boolean waitForSegOnStart = DFLT_WAIT_FOR_SEG_ON_START;

    /** All segmentation resolvers pass required flag. */
    private boolean allResolversPassReq = DFLT_ALL_SEG_RESOLVERS_PASS_REQ;

    /** Segment check frequency. */
    private long segChkFreq = DFLT_SEG_CHK_FREQ;

    /** Communication SPI. */
    private CommunicationSpi commSpi;

    /** Event storage SPI. */
    private EventStorageSpi evtSpi;

    /** Collision SPI. */
    private CollisionSpi colSpi;

    /** Authentication SPI. */
    private AuthenticationSpi authSpi;

    /** Secure session SPI. */
    private SecureSessionSpi sesSpi;

    /** Deployment SPI. */
    private DeploymentSpi deploySpi;

    /** Checkpoint SPI. */
    private CheckpointSpi[] cpSpi;

    /** Failover SPI. */
    private FailoverSpi[] failSpi;

    /** Load balancing SPI. */
    private LoadBalancingSpi[] loadBalancingSpi;

    /** Checkpoint SPI. */
    private SwapSpaceSpi swapSpaceSpi;

    /** Indexing SPI. */
    private GridIndexingSpi indexingSpi;

    /** Address resolver. */
    private AddressResolver addrRslvr;

    /** Cache configurations. */
    private CacheConfiguration[] cacheCfg;

    /** Transactions configuration. */
    private TransactionConfiguration txCfg = new TransactionConfiguration();

    /** */
    private Collection<? extends PluginConfiguration> pluginCfgs;

    /** Flag indicating whether cache sanity check is enabled. */
    private boolean cacheSanityCheckEnabled = DFLT_CACHE_SANITY_CHECK_ENABLED;

    /** Discovery startup delay. */
    private long discoStartupDelay = DFLT_DISCOVERY_STARTUP_DELAY;

    /** Tasks classes sharing mode. */
    private DeploymentMode deployMode = DFLT_DEPLOYMENT_MODE;

    /** Cache size of missed resources. */
    private int p2pMissedCacheSize = DFLT_P2P_MISSED_RESOURCES_CACHE_SIZE;

    /** */
    private String smtpHost;

    /** */
    private int smtpPort = DFLT_SMTP_PORT;

    /** */
    private String smtpUsername;

    /** */
    private String smtpPwd;

    /** */
    private String[] adminEmails;

    /** */
    private String smtpFromEmail = DFLT_SMTP_FROM_EMAIL;

    /** */
    private boolean smtpSsl = DFLT_SMTP_SSL;

    /** */
    private boolean smtpStartTls = DFLT_SMTP_STARTTLS;

    /** Local host. */
    private String locHost;

    /** Base port number for time server. */
    private int timeSrvPortBase = DFLT_TIME_SERVER_PORT_BASE;

    /** Port number range for time server. */
    private int timeSrvPortRange = DFLT_TIME_SERVER_PORT_RANGE;

    /** Property names to include into node attributes. */
    private String[] includeProps;

    /** Frequency of metrics log print out. */
    @SuppressWarnings("RedundantFieldInitialization")
    private long metricsLogFreq = DFLT_METRICS_LOG_FREQ;

    /** Local event listeners. */
    private Map<IgnitePredicate<? extends Event>, int[]> lsnrs;

    /** GGFS configuration. */
    private IgniteFsConfiguration[] ggfsCfg;

    /** Streamer configuration. */
    private StreamerConfiguration[] streamerCfg;

    /** Security credentials. */
    private GridSecurityCredentialsProvider securityCred;

    /** Service configuration. */
    private ServiceConfiguration[] svcCfgs;

    /** Hadoop configuration. */
    private GridHadoopConfiguration hadoopCfg;

    /** Client access configuration. */
    private ConnectorConfiguration connectorCfg = new ConnectorConfiguration();

    /** Warmup closure. Will be invoked before actual grid start. */
    private IgniteInClosure<IgniteConfiguration> warmupClos;

    /** */
    private QueryConfiguration qryCfg;

    /** */
    private AtomicConfiguration atomicCfg = new AtomicConfiguration();

    /**
     * Creates valid grid configuration with all default values.
     */
    public IgniteConfiguration() {
        // No-op.
    }

    /**
     * Creates grid configuration by coping all configuration properties from
     * given configuration.
     *
     * @param cfg Grid configuration to copy from.
     */
    @SuppressWarnings("deprecation")
    public IgniteConfiguration(IgniteConfiguration cfg) {
        assert cfg != null;

        // SPIs.
        discoSpi = cfg.getDiscoverySpi();
        commSpi = cfg.getCommunicationSpi();
        deploySpi = cfg.getDeploymentSpi();
        evtSpi = cfg.getEventStorageSpi();
        cpSpi = cfg.getCheckpointSpi();
        colSpi = cfg.getCollisionSpi();
        failSpi = cfg.getFailoverSpi();
        authSpi = cfg.getAuthenticationSpi();
        sesSpi = cfg.getSecureSessionSpi();
        loadBalancingSpi = cfg.getLoadBalancingSpi();
        swapSpaceSpi = cfg.getSwapSpaceSpi();
        indexingSpi = cfg.getIndexingSpi();

        /*
         * Order alphabetically for maintenance purposes.
         */
        addrRslvr = cfg.getAddressResolver();
        adminEmails = cfg.getAdminEmails();
        allResolversPassReq = cfg.isAllSegmentationResolversPassRequired();
        atomicCfg = cfg.getAtomicConfiguration();
        daemon = cfg.isDaemon();
        cacheCfg = cfg.getCacheConfiguration();
        cacheSanityCheckEnabled = cfg.isCacheSanityCheckEnabled();
        connectorCfg = cfg.getConnectorConfiguration();
        clockSyncFreq = cfg.getClockSyncFrequency();
        clockSyncSamples = cfg.getClockSyncSamples();
        deployMode = cfg.getDeploymentMode();
        discoStartupDelay = cfg.getDiscoveryStartupDelay();
        pubPoolSize = cfg.getPublicThreadPoolSize();
        ggHome = cfg.getIgniteHome();
        ggWork = cfg.getWorkDirectory();
        gridName = cfg.getGridName();
        ggfsCfg = cfg.getGgfsConfiguration();
        ggfsPoolSize = cfg.getGgfsThreadPoolSize();
        hadoopCfg = cfg.getHadoopConfiguration();
        inclEvtTypes = cfg.getIncludeEventTypes();
        includeProps = cfg.getIncludeProperties();
<<<<<<< HEAD
        licUrl = cfg.getLicenseUrl();
=======
        jettyPath = cfg.getRestJettyPath();
>>>>>>> 1ccfda75
        lifecycleBeans = cfg.getLifecycleBeans();
        lifeCycleEmailNtf = cfg.isLifeCycleEmailNotification();
        locHost = cfg.getLocalHost();
        log = cfg.getGridLogger();
        lsnrs = cfg.getLocalEventListeners();
        marsh = cfg.getMarshaller();
        marshLocJobs = cfg.isMarshalLocalJobs();
        mbeanSrv = cfg.getMBeanServer();
        metricsHistSize = cfg.getMetricsHistorySize();
        metricsExpTime = cfg.getMetricsExpireTime();
        metricsLogFreq = cfg.getMetricsLogFrequency();
        metricsUpdateFreq = cfg.getMetricsUpdateFrequency();
        mgmtPoolSize = cfg.getManagementThreadPoolSize();
        netTimeout = cfg.getNetworkTimeout();
        nodeId = cfg.getNodeId();
        p2pEnabled = cfg.isPeerClassLoadingEnabled();
        p2pLocClsPathExcl = cfg.getPeerClassLoadingLocalClassPathExclude();
        p2pMissedCacheSize = cfg.getPeerClassLoadingMissedResourcesCacheSize();
        p2pPoolSize = cfg.getPeerClassLoadingThreadPoolSize();
        pluginCfgs = cfg.getPluginConfigurations();
        qryCfg = cfg.getQueryConfiguration();
        securityCred = cfg.getSecurityCredentialsProvider();
        segChkFreq = cfg.getSegmentCheckFrequency();
        segPlc = cfg.getSegmentationPolicy();
        segResolveAttempts = cfg.getSegmentationResolveAttempts();
        segResolvers = cfg.getSegmentationResolvers();
        sndRetryCnt = cfg.getNetworkSendRetryCount();
        sndRetryDelay = cfg.getNetworkSendRetryDelay();
        smtpHost = cfg.getSmtpHost();
        smtpPort = cfg.getSmtpPort();
        smtpUsername = cfg.getSmtpUsername();
        smtpPwd = cfg.getSmtpPassword();
        smtpFromEmail = cfg.getSmtpFromEmail();
        smtpSsl = cfg.isSmtpSsl();
        smtpStartTls = cfg.isSmtpStartTls();
        streamerCfg = cfg.getStreamerConfiguration();
        sysPoolSize = cfg.getSystemThreadPoolSize();
        timeSrvPortBase = cfg.getTimeServerPortBase();
        timeSrvPortRange = cfg.getTimeServerPortRange();
        txCfg = cfg.getTransactionConfiguration();
        userAttrs = cfg.getUserAttributes();
        waitForSegOnStart = cfg.isWaitForSegmentOnStart();
        warmupClos = cfg.getWarmupClosure();
    }

    /**
     * Whether or not send email notifications on node start and stop. Note if enabled
     * email notifications will only be sent if SMTP is configured and at least one
     * admin email is provided.
     * <p>
     * By default - email notifications are enabled.
     *
     * @return {@code True} to enable lifecycle email notifications.
     * @see #getSmtpHost()
     * @see #getAdminEmails()
     */
    public boolean isLifeCycleEmailNotification() {
        return lifeCycleEmailNtf;
    }

    /**
     * Whether or not to use SSL fot SMTP. Default is {@link #DFLT_SMTP_SSL}.
     * <p>
     * Note that Ignite uses SMTP to send emails in critical
     * situations such as license expiration or fatal system errors.
     * It is <b>highly</b> recommended to configure SMTP in production
     * environment.
     * <p>
     * Note that {@link #getSmtpHost()} is the only mandatory SMTP
     * configuration property.
     *
     * @return Whether or not to use SSL fot SMTP.
     * @see #DFLT_SMTP_SSL
     * @see org.apache.ignite.IgniteSystemProperties#IGNITE_SMTP_SSL
     */
    public boolean isSmtpSsl() {
        return smtpSsl;
    }

    /**
     * Whether or not to use STARTTLS fot SMTP. Default is {@link #DFLT_SMTP_STARTTLS}.
     * <p>
     * Note that Ignite uses SMTP to send emails in critical
     * situations such as license expiration or fatal system errors.
     * It is <b>highly</b> recommended to configure SMTP in production
     * environment.
     * <p>
     * Note that {@link #getSmtpHost()} is the only mandatory SMTP
     * configuration property.
     *
     * @return Whether or not to use STARTTLS fot SMTP.
     * @see #DFLT_SMTP_STARTTLS
     * @see org.apache.ignite.IgniteSystemProperties#IGNITE_SMTP_STARTTLS
     */
    public boolean isSmtpStartTls() {
        return smtpStartTls;
    }

    /**
     * Gets SMTP host name or {@code null} if SMTP is not configured.
     * <p>
     * Note that Ignite uses SMTP to send emails in critical
     * situations such as license expiration or fatal system errors.
     * It is <b>highly</b> recommended to configure SMTP in production
     * environment.
     * <p>
     * Note that {@code getSmtpHost()} is the only mandatory SMTP
     * configuration property.
     *
     * @return SMTP host name or {@code null} if SMTP is not configured.
     * @see org.apache.ignite.IgniteSystemProperties#IGNITE_SMTP_HOST
     */
    public String getSmtpHost() {
        return smtpHost;
    }

    /**
     * Gets SMTP port. Default value is {@link #DFLT_SMTP_PORT}.
     * <p>
     * Note that Ignite uses SMTP to send emails in critical
     * situations such as license expiration or fatal system errors.
     * It is <b>highly</b> recommended to configure SMTP in production
     * environment.
     * <p>
     * Note that {@link #getSmtpHost()} is the only mandatory SMTP
     * configuration property.
     *
     * @return SMTP port.
     * @see #DFLT_SMTP_PORT
     * @see org.apache.ignite.IgniteSystemProperties#IGNITE_SMTP_PORT
     */
    public int getSmtpPort() {
        return smtpPort;
    }

    /**
     * Gets SMTP username or {@code null} if not used.
     * <p>
     * Note that Ignite uses SMTP to send emails in critical
     * situations such as license expiration or fatal system errors.
     * It is <b>highly</b> recommended to configure SMTP in production
     * environment.
     * <p>
     * Note that {@link #getSmtpHost()} is the only mandatory SMTP
     * configuration property.
     *
     * @return SMTP username or {@code null}.
     * @see org.apache.ignite.IgniteSystemProperties#IGNITE_SMTP_USERNAME
     */
    public String getSmtpUsername() {
        return smtpUsername;
    }

    /**
     * SMTP password or {@code null} if not used.
     * <p>
     * Note that Ignite uses SMTP to send emails in critical
     * situations such as license expiration or fatal system errors.
     * It is <b>highly</b> recommended to configure SMTP in production
     * environment.
     * <p>
     * Note that {@link #getSmtpHost()} is the only mandatory SMTP
     * configuration property.
     *
     * @return SMTP password or {@code null}.
     * @see org.apache.ignite.IgniteSystemProperties#IGNITE_SMTP_PWD
     */
    public String getSmtpPassword() {
        return smtpPwd;
    }

    /**
     * Gets optional set of admin emails where email notifications will be set.
     * <p>
     * Note that Ignite uses SMTP to send emails in critical
     * situations such as license expiration or fatal system errors.
     * It is <b>highly</b> recommended to configure SMTP in production
     * environment.
     *
     * @return Optional set of admin emails where email notifications will be set.
     *      If {@code null} - emails will be sent only to the email in the license
     *      if one provided.
     * @see org.apache.ignite.IgniteSystemProperties#IGNITE_ADMIN_EMAILS
     */
    public String[] getAdminEmails() {
        return adminEmails;
    }

    /**
     * Gets optional FROM email address for email notifications. By default
     * {@link #DFLT_SMTP_FROM_EMAIL} will be used.
     *
     * @return Optional FROM email address for email notifications. If {@code null}
     *      - {@link #DFLT_SMTP_FROM_EMAIL} will be used by default.
     * @see #DFLT_SMTP_FROM_EMAIL
     * @see org.apache.ignite.IgniteSystemProperties#IGNITE_SMTP_FROM
     */
    public String getSmtpFromEmail() {
        return smtpFromEmail;
    }

    /**
     * Sets whether or not to enable lifecycle email notifications.
     *
     * @param lifeCycleEmailNtf {@code True} to enable lifecycle email notifications.
     * @see org.apache.ignite.IgniteSystemProperties#IGNITE_LIFECYCLE_EMAIL_NOTIFY
     */
    public void setLifeCycleEmailNotification(boolean lifeCycleEmailNtf) {
        this.lifeCycleEmailNtf = lifeCycleEmailNtf;
    }

    /**
     * Sets whether or not SMTP uses SSL.
     * <p>
     * Note that Ignite uses SMTP to send emails in critical
     * situations such as license expiration or fatal system errors.
     * It is <b>highly</b> recommended to configure SMTP in production
     * environment.
     * <p>
     * Note that {@link #setSmtpHost(String)} is the only mandatory SMTP
     * configuration property.
     *
     * @param smtpSsl Whether or not SMTP uses SSL.
     * @see org.apache.ignite.IgniteSystemProperties#IGNITE_SMTP_SSL
     */
    public void setSmtpSsl(boolean smtpSsl) {
        this.smtpSsl = smtpSsl;
    }

    /**
     * Sets whether or not SMTP uses STARTTLS.
     * <p>
     * Note that Ignite uses SMTP to send emails in critical
     * situations such as license expiration or fatal system errors.
     * It is <b>highly</b> recommended to configure SMTP in production
     * environment.
     * <p>
     * Note that {@link #setSmtpHost(String)} is the only mandatory SMTP
     * configuration property.
     *
     * @param smtpStartTls Whether or not SMTP uses STARTTLS.
     * @see org.apache.ignite.IgniteSystemProperties#IGNITE_SMTP_STARTTLS
     */
    public void setSmtpStartTls(boolean smtpStartTls) {
        this.smtpStartTls = smtpStartTls;
    }

    /**
     * Sets SMTP host.
     * <p>
     * Note that Ignite uses SMTP to send emails in critical
     * situations such as license expiration or fatal system errors.
     * It is <b>highly</b> recommended to configure SMTP in production
     * environment.
     * <p>
     * Note that {@code #setSmtpHost(String)} is the only mandatory SMTP
     * configuration property.
     *
     * @param smtpHost SMTP host to set or {@code null} to disable sending emails.
     * @see org.apache.ignite.IgniteSystemProperties#IGNITE_SMTP_HOST
     */
    public void setSmtpHost(String smtpHost) {
        this.smtpHost = smtpHost;
    }

    /**
     * Sets SMTP port. Default value is {@link #DFLT_SMTP_PORT}.
     * <p>
     * Note that Ignite uses SMTP to send emails in critical
     * situations such as license expiration or fatal system errors.
     * It is <b>highly</b> recommended to configure SMTP in production
     * environment.
     * <p>
     * Note that {@link #setSmtpHost(String)} is the only mandatory SMTP
     * configuration property.
     *
     * @param smtpPort SMTP port to set.
     * @see #DFLT_SMTP_PORT
     * @see org.apache.ignite.IgniteSystemProperties#IGNITE_SMTP_PORT
     */
    public void setSmtpPort(int smtpPort) {
        this.smtpPort = smtpPort;
    }

    /**
     * Sets SMTP username or {@code null} if not used.
     * <p>
     * Note that Ignite uses SMTP to send emails in critical
     * situations such as license expiration or fatal system errors.
     * It is <b>highly</b> recommended to configure SMTP in production
     * environment.
     * <p>
     * Note that {@link #setSmtpHost(String)} is the only mandatory SMTP
     * configuration property.
     *
     * @param smtpUsername SMTP username or {@code null}.
     * @see org.apache.ignite.IgniteSystemProperties#IGNITE_SMTP_USERNAME
     */
    public void setSmtpUsername(String smtpUsername) {
        this.smtpUsername = smtpUsername;
    }

    /**
     * Sets SMTP password or {@code null} if not used.
     * <p>
     * Note that Ignite uses SMTP to send emails in critical
     * situations such as license expiration or fatal system errors.
     * It is <b>highly</b> recommended to configure SMTP in production
     * environment.
     * <p>
     * Note that {@link #setSmtpHost(String)} is the only mandatory SMTP
     * configuration property.
     *
     * @param smtpPwd SMTP password or {@code null}.
     * @see org.apache.ignite.IgniteSystemProperties#IGNITE_SMTP_PWD
     */
    public void setSmtpPassword(String smtpPwd) {
        this.smtpPwd = smtpPwd;
    }

    /**
     * Sets optional set of admin emails where email notifications will be set.
     * <p>
     * Note that Ignite uses SMTP to send emails in critical
     * situations such as license expiration or fatal system errors.
     * It is <b>highly</b> recommended to configure SMTP in production
     * environment.
     *
     * @param adminEmails Optional set of admin emails where email notifications will be set.
     *      If {@code null} - emails will be sent only to the email in the license
     *      if one provided.
     * @see org.apache.ignite.IgniteSystemProperties#IGNITE_ADMIN_EMAILS
     */
    public void setAdminEmails(String[] adminEmails) {
        this.adminEmails = adminEmails;
    }

    /**
     * Sets optional FROM email address for email notifications. By default
     * {@link #DFLT_SMTP_FROM_EMAIL} will be used.
     *
     * @param smtpFromEmail Optional FROM email address for email notifications. If {@code null}
     *      - {@link #DFLT_SMTP_FROM_EMAIL} will be used by default.
     * @see #DFLT_SMTP_FROM_EMAIL
     * @see org.apache.ignite.IgniteSystemProperties#IGNITE_SMTP_FROM
     */
    public void setSmtpFromEmail(String smtpFromEmail) {
        this.smtpFromEmail = smtpFromEmail;
    }

    /**
     * Gets optional grid name. Returns {@code null} if non-default grid name was not
     * provided.
     *
     * @return Optional grid name. Can be {@code null}, which is default grid name, if
     *      non-default grid name was not provided.
     */
    public String getGridName() {
        return gridName;
    }

    /**
     * Whether or not this node should be a daemon node.
     * <p>
     * Daemon nodes are the usual grid nodes that participate in topology but not
     * visible on the main APIs, i.e. they are not part of any projections. The only
     * way to see daemon nodes is to use {@link org.apache.ignite.cluster.ClusterGroup#forDaemons()} method.
     * <p>
     * Daemon nodes are used primarily for management and monitoring functionality that
     * is build on Ignite and needs to participate in the topology but also needs to be
     * excluded from "normal" topology so that it won't participate in task execution
     * or in-memory data grid storage.
     *
     * @return {@code True} if this node should be a daemon node, {@code false} otherwise.
     * @see org.apache.ignite.cluster.ClusterGroup#forDaemons()
     */
    public boolean isDaemon() {
        return daemon;
    }

    /**
     * Sets daemon flag.
     * <p>
     * Daemon nodes are the usual grid nodes that participate in topology but not
     * visible on the main APIs, i.e. they are not part of any projections. The only
     * way to see daemon nodes is to use {@link org.apache.ignite.cluster.ClusterGroup#forDaemons()} method.
     * <p>
     * Daemon nodes are used primarily for management and monitoring functionality that
     * is build on Ignite and needs to participate in the topology but also needs to be
     * excluded from "normal" topology so that it won't participate in task execution
     * or in-memory data grid storage.
     *
     * @param daemon Daemon flag.
     */
    public void setDaemon(boolean daemon) {
        this.daemon = daemon;
    }

    /**
     * Sets grid name. Note that {@code null} is a default grid name.
     *
     * @param gridName Grid name to set. Can be {@code null}, which is default
     *      grid name.
     */
    public void setGridName(String gridName) {
        this.gridName = gridName;
    }

    /**
     * Should return any user-defined attributes to be added to this node. These attributes can
     * then be accessed on nodes by calling {@link org.apache.ignite.cluster.ClusterNode#attribute(String)} or
     * {@link org.apache.ignite.cluster.ClusterNode#attributes()} methods.
     * <p>
     * Note that system adds the following (among others) attributes automatically:
     * <ul>
     * <li>{@code {@link System#getProperties()}} - All system properties.</li>
     * <li>{@code {@link System#getenv(String)}} - All environment properties.</li>
     * </ul>
     * <p>
     * Note that grid will add all System properties and environment properties
     * to grid node attributes also. SPIs may also add node attributes that are
     * used for SPI implementation.
     * <p>
     * <b>NOTE:</b> attributes names starting with {@code org.apache.ignite} are reserved
     * for internal use.
     *
     * @return User defined attributes for this node.
     */
    public Map<String, ?> getUserAttributes() {
        return userAttrs;
    }

    /**
     * Sets user attributes for this node.
     *
     * @param userAttrs User attributes for this node.
     * @see IgniteConfiguration#getUserAttributes()
     */
    public void setUserAttributes(Map<String, ?> userAttrs) {
        this.userAttrs = userAttrs;
    }

    /**
     * Should return an instance of logger to use in grid. If not provided,
     * {@ignitelink org.apache.ignite.logger.log4j.IgniteLog4jLogger}
     * will be used.
     *
     * @return Logger to use in grid.
     */
    public IgniteLogger getGridLogger() {
        return log;
    }

    /**
     * Sets logger to use within grid.
     *
     * @param log Logger to use within grid.
     * @see IgniteConfiguration#getGridLogger()
     */
    public void setGridLogger(IgniteLogger log) {
        this.log = log;
    }

    /**
     * Should return a thread pool size to be used in grid.
     * This executor service will be in charge of processing {@link org.apache.ignite.compute.ComputeJob GridJobs}
     * and user messages sent to node.
     * <p>
     * If not provided, executor service will have size {@link #DFLT_PUBLIC_THREAD_CNT}.
     *
     * @return Thread pool size to be used in grid to process job execution
     *      requests and user messages sent to the node.
     */
    public int getPublicThreadPoolSize() {
        return pubPoolSize;
    }

    /**
     * Size of thread pool that is in charge of processing internal system messages.
     * <p>
     * If not provided, executor service will have size {@link #DFLT_SYSTEM_CORE_THREAD_CNT}.
     *
     * @return Thread pool size to be used in grid for internal system messages.
     */
    public int getSystemThreadPoolSize() {
        return sysPoolSize;
    }

    /**
     * Size of thread pool that is in charge of processing internal and Visor
     * {@link org.apache.ignite.compute.ComputeJob GridJobs}.
     * <p>
     * If not provided, executor service will have size {@link #DFLT_MGMT_THREAD_CNT}
     *
     * @return Thread pool size to be used in grid for internal and Visor
     *      jobs processing.
     */
    public int getManagementThreadPoolSize() {
        return mgmtPoolSize;
    }

    /**
     * Size of thread pool which  is in charge of peer class loading requests/responses. If you don't use
     * peer class loading and use GAR deployment only we would recommend to decrease
     * the value of total threads to {@code 1}.
     * <p>
     * If not provided, executor service will have size {@link #DFLT_P2P_THREAD_CNT}.
     *
     * @return Thread pool size to be used for peer class loading
     *      requests handling.
     */
    public int getPeerClassLoadingThreadPoolSize() {
        return p2pPoolSize;
    }

    /**
     * Size of thread pool that is in charge of processing outgoing GGFS messages.
     * <p>
     * If not provided, executor service will have size equals number of processors available in system.
     *
     * @return Thread pool size to be used for GGFS outgoing message sending.
     */
    public int getGgfsThreadPoolSize() {
        return ggfsPoolSize;
    }

    /**
     * Sets thread pool size to use within grid.
     *
     * @param poolSize Thread pool size to use within grid.
     * @see IgniteConfiguration#getPublicThreadPoolSize()
     */
    public void setPublicThreadPoolSize(int poolSize) {
        this.pubPoolSize = poolSize;
    }

    /**
     * Sets system thread pool size to use within grid.
     *
     * @param poolSize Thread pool size to use within grid.
     * @see IgniteConfiguration#getSystemThreadPoolSize()
     */
    public void setSystemThreadPoolSize(int poolSize) {
        this.sysPoolSize = poolSize;
    }

    /**
     * Sets management thread pool size to use within grid.
     *
     * @param poolSize Thread pool size to use within grid.
     * @see IgniteConfiguration#getManagementThreadPoolSize()
     */
    public void setManagementThreadPoolSize(int poolSize) {
        this.mgmtPoolSize = poolSize;
    }

    /**
     * Sets thread pool size to use for peer class loading.
     *
     * @param poolSize Thread pool size to use within grid.
     * @see IgniteConfiguration#getPeerClassLoadingThreadPoolSize()
     */
    public void setPeerClassLoadingThreadPoolSize(int poolSize) {
        this.p2pPoolSize = poolSize;
    }

    /**
     * Set thread pool size that will be used to process outgoing GGFS messages.
     *
     * @param poolSize Executor service to use for outgoing GGFS messages.
     * @see IgniteConfiguration#getGgfsThreadPoolSize()
     */
    public void setGgfsThreadPoolSize(int poolSize) {
        this.ggfsPoolSize = poolSize;
    }

    /**
     * Should return Ignite installation home folder. If not provided, the system will check
     * {@code IGNITE_HOME} system property and environment variable in that order. If
     * {@code IGNITE_HOME} still could not be obtained, then grid will not start and exception
     * will be thrown.
     *
     * @return Ignite installation home or {@code null} to make the system attempt to
     *      infer it automatically.
     * @see org.apache.ignite.IgniteSystemProperties#IGNITE_HOME
     */
    public String getIgniteHome() {
        return ggHome;
    }

    /**
     * Sets Ignite installation folder.
     *
     * @param ggHome {@code Ignition} installation folder.
     * @see IgniteConfiguration#getIgniteHome()
     * @see org.apache.ignite.IgniteSystemProperties#IGNITE_HOME
     */
    public void setIgniteHome(String ggHome) {
        this.ggHome = ggHome;
    }

    /**
     * Gets Ignite work folder. If not provided, the method will use work folder under
     * {@code IGNITE_HOME} specified by {@link IgniteConfiguration#setIgniteHome(String)} or
     * {@code IGNITE_HOME} environment variable or system property.
     * <p>
     * If {@code IGNITE_HOME} is not provided, then system temp folder is used.
     *
     * @return Ignite work folder or {@code null} to make the system attempt to infer it automatically.
     * @see IgniteConfiguration#getIgniteHome()
     * @see org.apache.ignite.IgniteSystemProperties#IGNITE_HOME
     */
    public String getWorkDirectory() {
        return ggWork;
    }

    /**
     * Sets Ignite work folder.
     *
     * @param ggWork {@code Ignite} work folder.
     * @see IgniteConfiguration#getWorkDirectory()
     */
    public void setWorkDirectory(String ggWork) {
        this.ggWork = ggWork;
    }

    /**
     * Should return MBean server instance. If not provided, the system will use default
     * platform MBean server.
     *
     * @return MBean server instance or {@code null} to make the system create a default one.
     * @see ManagementFactory#getPlatformMBeanServer()
     */
    public MBeanServer getMBeanServer() {
        return mbeanSrv;
    }

    /**
     * Sets initialized and started MBean server.
     *
     * @param mbeanSrv Initialized and started MBean server.
     */
    public void setMBeanServer(MBeanServer mbeanSrv) {
        this.mbeanSrv = mbeanSrv;
    }

    /**
     * Unique identifier for this node within grid.
     *
     * @return Unique identifier for this node within grid.
     */
    public UUID getNodeId() {
        return nodeId;
    }

    /**
     * Sets unique identifier for local node.
     *
     * @param nodeId Unique identifier for local node.
     * @see IgniteConfiguration#getNodeId()
     */
    public void setNodeId(UUID nodeId) {
        this.nodeId = nodeId;
    }

    /**
     * Should return an instance of marshaller to use in grid. If not provided,
     * {@link org.apache.ignite.marshaller.optimized.OptimizedMarshaller} will be used on Java HotSpot VM, and
     * {@link org.apache.ignite.marshaller.jdk.JdkMarshaller} will be used on other VMs.
     *
     * @return Marshaller to use in grid.
     */
    public Marshaller getMarshaller() {
        return marsh;
    }

    /**
     * Sets marshaller to use within grid.
     *
     * @param marsh Marshaller to use within grid.
     * @see IgniteConfiguration#getMarshaller()
     */
    public void setMarshaller(Marshaller marsh) {
        this.marsh = marsh;
    }


    /**
     * Returns {@code true} if peer class loading is enabled, {@code false}
     * otherwise. Default value is {@code false} specified by {@link #DFLT_P2P_ENABLED}.
     * <p>
     * When peer class loading is enabled and task is not deployed on local node,
     * local node will try to load classes from the node that initiated task
     * execution. This way, a task can be physically deployed only on one node
     * and then internally penetrate to all other nodes.
     * <p>
     * See {@link org.apache.ignite.compute.ComputeTask} documentation for more information about task deployment.
     *
     * @return {@code true} if peer class loading is enabled, {@code false}
     *      otherwise.
     */
    public boolean isPeerClassLoadingEnabled() {
        return p2pEnabled;
    }

    /**
     * If this flag is set to {@code true}, jobs mapped to local node will be
     * marshalled as if it was remote node.
     * <p>
     * If not provided, default value is defined by {@link #DFLT_MARSHAL_LOCAL_JOBS}.
     *
     * @return {@code True} if local jobs should be marshalled.
     */
    public boolean isMarshalLocalJobs() {
        return marshLocJobs;
    }

    /**
     * Sets marshal local jobs flag.
     *
     * @param marshLocJobs {@code True} if local jobs should be marshalled.
     */
    public void setMarshalLocalJobs(boolean marshLocJobs) {
        this.marshLocJobs = marshLocJobs;
    }

    /**
     * Enables/disables peer class loading.
     *
     * @param p2pEnabled {@code true} if peer class loading is
     *      enabled, {@code false} otherwise.
     */
    public void setPeerClassLoadingEnabled(boolean p2pEnabled) {
        this.p2pEnabled = p2pEnabled;
    }

    /**
     * Should return list of packages from the system classpath that need to
     * be peer-to-peer loaded from task originating node.
     * '*' is supported at the end of the package name which means
     * that all sub-packages and their classes are included like in Java
     * package import clause.
     *
     * @return List of peer-to-peer loaded package names.
     */
    public String[] getPeerClassLoadingLocalClassPathExclude() {
        return p2pLocClsPathExcl;
    }

    /**
     * Sets list of packages in a system class path that should be P2P
     * loaded even if they exist locally.
     *
     * @param p2pLocClsPathExcl List of P2P loaded packages. Package
     *      name supports '*' at the end like in package import clause.
     */
    public void setPeerClassLoadingLocalClassPathExclude(String... p2pLocClsPathExcl) {
        this.p2pLocClsPathExcl = p2pLocClsPathExcl;
    }

    /**
     * Number of node metrics to keep in memory to calculate totals and averages.
     * If not provided (value is {@code 0}), then default value
     * {@link #DFLT_METRICS_HISTORY_SIZE} is used.
     *
     * @return Metrics history size.
     * @see #DFLT_METRICS_HISTORY_SIZE
     */
    public int getMetricsHistorySize() {
        return metricsHistSize;
    }

    /**
     * Sets number of metrics kept in history to compute totals and averages.
     * If not explicitly set, then default value is {@code 10,000}.
     *
     * @param metricsHistSize Number of metrics kept in history to use for
     *      metric totals and averages calculations.
     * @see #DFLT_METRICS_HISTORY_SIZE
     */
    public void setMetricsHistorySize(int metricsHistSize) {
        this.metricsHistSize = metricsHistSize;
    }

    /**
     * Gets job metrics update frequency in milliseconds.
     * <p>
     * Updating metrics too frequently may have negative performance impact.
     * <p>
     * The following values are accepted:
     * <ul>
     *     <li>{@code -1} job metrics are never updated.</li>
     *     <li>{@code 0} job metrics are updated on each job start and finish.</li>
     *     <li>Positive value defines the actual update frequency. If not provided, then default value
     *     {@link #DFLT_METRICS_UPDATE_FREQ} is used.</li>
     * </ul>
     * If not provided, then default value {@link #DFLT_METRICS_UPDATE_FREQ} is used.
     *
     * @return Job metrics update frequency in milliseconds.
     * @see #DFLT_METRICS_UPDATE_FREQ
     */
    public long getMetricsUpdateFrequency() {
        return metricsUpdateFreq;
    }

    /**
     * Sets job metrics update frequency in milliseconds.
     * <p>
     * If set to {@code -1} job metrics are never updated.
     * If set to {@code 0} job metrics are updated on each job start and finish.
     * Positive value defines the actual update frequency.
     * If not provided, then default value
     * {@link #DFLT_METRICS_UPDATE_FREQ} is used.
     *
     * @param metricsUpdateFreq Job metrics update frequency in milliseconds.
     */
    public void setMetricsUpdateFrequency(long metricsUpdateFreq) {
        this.metricsUpdateFreq = metricsUpdateFreq;
    }

    /**
     * Elapsed time in milliseconds after which node metrics are considered expired.
     * If not provided, then default value
     * {@link #DFLT_METRICS_EXPIRE_TIME} is used.
     *
     * @return Metrics expire time.
     * @see #DFLT_METRICS_EXPIRE_TIME
     */
    public long getMetricsExpireTime() {
        return metricsExpTime;
    }

    /**
     * Sets time in milliseconds after which a certain metric value is considered expired.
     * If not set explicitly, then default value is {@code 600,000} milliseconds (10 minutes).
     *
     * @param metricsExpTime The metricsExpTime to set.
     * @see #DFLT_METRICS_EXPIRE_TIME
     */
    public void setMetricsExpireTime(long metricsExpTime) {
        this.metricsExpTime = metricsExpTime;
    }

    /**
     * Maximum timeout in milliseconds for network requests.
     * <p>
     * If not provided, then default value
     * {@link #DFLT_NETWORK_TIMEOUT} is used.
     *
     * @return Maximum timeout for network requests.
     * @see #DFLT_NETWORK_TIMEOUT
     */
    public long getNetworkTimeout() {
        return netTimeout;
    }

    /**
     * Maximum timeout in milliseconds for network requests.
     * <p>
     * If not provided (value is {@code 0}), then default value
     * {@link #DFLT_NETWORK_TIMEOUT} is used.
     *
     * @param netTimeout Maximum timeout for network requests.
     * @see #DFLT_NETWORK_TIMEOUT
     */
    public void setNetworkTimeout(long netTimeout) {
        this.netTimeout = netTimeout;
    }

    /**
     * Interval in milliseconds between message send retries.
     * <p>
     * If not provided, then default value
     * {@link #DFLT_SEND_RETRY_DELAY} is used.
     *
     * @return Interval between message send retries.
     * @see #getNetworkSendRetryCount()
     * @see #DFLT_SEND_RETRY_DELAY
     */
    public long getNetworkSendRetryDelay() {
        return sndRetryDelay;
    }

    /**
     * Sets interval in milliseconds between message send retries.
     * <p>
     * If not provided, then default value
     * {@link #DFLT_SEND_RETRY_DELAY} is used.
     *
     * @param sndRetryDelay Interval between message send retries.
     */
    public void setNetworkSendRetryDelay(long sndRetryDelay) {
        this.sndRetryDelay = sndRetryDelay;
    }

    /**
     * Message send retries count.
     * <p>
     * If not provided, then default value
     * {@link #DFLT_SEND_RETRY_CNT} is used.
     *
     * @return Message send retries count.
     * @see #getNetworkSendRetryDelay()
     * @see #DFLT_SEND_RETRY_CNT
     */
    public int getNetworkSendRetryCount() {
        return sndRetryCnt;
    }

    /**
     * Sets message send retries count.
     * <p>
     * If not provided, then default value
     * {@link #DFLT_SEND_RETRY_CNT} is used.
     *
     * @param sndRetryCnt Message send retries count.
     */
    public void setNetworkSendRetryCount(int sndRetryCnt) {
        this.sndRetryCnt = sndRetryCnt;
    }

    /**
     * Gets number of samples used to synchronize clocks between different nodes.
     * <p>
     * Clock synchronization is used for cache version assignment in {@code CLOCK} order mode.
     *
     * @return Number of samples for one synchronization round.
     */
    public int getClockSyncSamples() {
        return clockSyncSamples;
    }

    /**
     * Sets number of samples used for clock synchronization.
     *
     * @param clockSyncSamples Number of samples.
     */
    public void setClockSyncSamples(int clockSyncSamples) {
        this.clockSyncSamples = clockSyncSamples;
    }

    /**
     * Gets frequency at which clock is synchronized between nodes, in milliseconds.
     * <p>
     * Clock synchronization is used for cache version assignment in {@code CLOCK} order mode.
     *
     * @return Clock synchronization frequency, in milliseconds.
     */
    public long getClockSyncFrequency() {
        return clockSyncFreq;
    }

    /**
     * Sets clock synchronization frequency in milliseconds.
     *
     * @param clockSyncFreq Clock synchronization frequency.
     */
    public void setClockSyncFrequency(long clockSyncFreq) {
        this.clockSyncFreq = clockSyncFreq;
    }

    /**
     * Returns a collection of life-cycle beans. These beans will be automatically
     * notified of grid life-cycle events. Use life-cycle beans whenever you
     * want to perform certain logic before and after grid startup and stopping
     * routines.
     *
     * @return Collection of life-cycle beans.
     * @see org.apache.ignite.lifecycle.LifecycleBean
     * @see org.apache.ignite.lifecycle.LifecycleEventType
     */
    public LifecycleBean[] getLifecycleBeans() {
        return lifecycleBeans;
    }

    /**
     * Sets a collection of lifecycle beans. These beans will be automatically
     * notified of grid lifecycle events. Use lifecycle beans whenever you
     * want to perform certain logic before and after grid startup and stopping
     * routines.
     *
     * @param lifecycleBeans Collection of lifecycle beans.
     * @see org.apache.ignite.lifecycle.LifecycleEventType
     */
    public void setLifecycleBeans(LifecycleBean... lifecycleBeans) {
        this.lifecycleBeans = lifecycleBeans;
    }

    /**
     * Should return fully configured event SPI implementation. If not provided,
     * {@link org.apache.ignite.spi.eventstorage.memory.MemoryEventStorageSpi} will be used.
     *
     * @return Grid event SPI implementation or {@code null} to use default implementation.
     */
    public EventStorageSpi getEventStorageSpi() {
        return evtSpi;
    }

    /**
     * Sets fully configured instance of {@link org.apache.ignite.spi.eventstorage.EventStorageSpi}.
     *
     * @param evtSpi Fully configured instance of {@link org.apache.ignite.spi.eventstorage.EventStorageSpi}.
     * @see IgniteConfiguration#getEventStorageSpi()
     */
    public void setEventStorageSpi(EventStorageSpi evtSpi) {
        this.evtSpi = evtSpi;
    }

    /**
     * Should return fully configured discovery SPI implementation. If not provided,
     * {@link org.apache.ignite.spi.discovery.tcp.TcpDiscoverySpi} will be used by default.
     *
     * @return Grid discovery SPI implementation or {@code null} to use default implementation.
     */
    public DiscoverySpi getDiscoverySpi() {
        return discoSpi;
    }

    /**
     * Sets fully configured instance of {@link org.apache.ignite.spi.discovery.DiscoverySpi}.
     *
     * @param discoSpi Fully configured instance of {@link org.apache.ignite.spi.discovery.DiscoverySpi}.
     * @see IgniteConfiguration#getDiscoverySpi()
     */
    public void setDiscoverySpi(DiscoverySpi discoSpi) {
        this.discoSpi = discoSpi;
    }

    /**
     * Returns segmentation policy. Default is {@link #DFLT_SEG_PLC}.
     *
     * @return Segmentation policy.
     */
    public GridSegmentationPolicy getSegmentationPolicy() {
        return segPlc;
    }

    /**
     * Sets segmentation policy.
     *
     * @param segPlc Segmentation policy.
     */
    public void setSegmentationPolicy(GridSegmentationPolicy segPlc) {
        this.segPlc = segPlc;
    }

    /**
     * Gets wait for segment on startup flag. Default is {@link #DFLT_WAIT_FOR_SEG_ON_START}.
     * <p>
     * Returns {@code true} if node should wait for correct segment on start.
     * If node detects that segment is incorrect on startup and this method
     * returns {@code true}, node waits until segment becomes correct.
     * If segment is incorrect on startup and this method returns {@code false},
     * exception is thrown.
     *
     * @return {@code True} to wait for segment on startup, {@code false} otherwise.
     */
    public boolean isWaitForSegmentOnStart() {
        return waitForSegOnStart;
    }

    /**
     * Sets wait for segment on start flag.
     *
     * @param waitForSegOnStart {@code True} to wait for segment on start.
     */
    public void setWaitForSegmentOnStart(boolean waitForSegOnStart) {
        this.waitForSegOnStart = waitForSegOnStart;
    }

    /**
     * Gets all segmentation resolvers pass required flag.
     * <p>
     * Returns {@code true} if all segmentation resolvers should succeed
     * for node to be in correct segment.
     * Returns {@code false} if at least one segmentation resolver should succeed
     * for node to be in correct segment.
     * <p>
     * Default is {@link #DFLT_ALL_SEG_RESOLVERS_PASS_REQ}.
     *
     * @return {@code True} if all segmentation resolvers should succeed,
     *      {@code false} if only one is enough.
     */
    public boolean isAllSegmentationResolversPassRequired() {
        return allResolversPassReq;
    }

    /**
     * Sets all segmentation resolvers pass required flag.
     *
     * @param allResolversPassReq {@code True} if all segmentation resolvers should
     *      succeed for node to be in the correct segment.
     */
    public void setAllSegmentationResolversPassRequired(boolean allResolversPassReq) {
        this.allResolversPassReq = allResolversPassReq;
    }

    /**
     * Gets segmentation resolve attempts. Each configured resolver will have
     * this attempts number to pass segmentation check prior to check failure.
     *
     * Default is {@link #DFLT_SEG_RESOLVE_ATTEMPTS}.
     *
     * @return Segmentation resolve attempts.
     */
    public int getSegmentationResolveAttempts() {
        return segResolveAttempts;
    }

    /**
     * Sets segmentation resolve attempts count.
     *
     * @param segResolveAttempts Segmentation resolve attempts.
     */
    public void setSegmentationResolveAttempts(int segResolveAttempts) {
        this.segResolveAttempts = segResolveAttempts;
    }

    /**
     * Returns a collection of segmentation resolvers.
     * <p>
     * If array is {@code null} or empty, periodical and on-start network
     * segment checks do not happen.
     *
     * @return Segmentation resolvers.
     */
    public GridSegmentationResolver[] getSegmentationResolvers() {
        return segResolvers;
    }

    /**
     * Sets segmentation resolvers.
     *
     * @param segResolvers Segmentation resolvers.
     */
    public void setSegmentationResolvers(GridSegmentationResolver... segResolvers) {
        this.segResolvers = segResolvers;
    }

    /**
     * Returns frequency of network segment check by discovery manager.
     * <p>
     * if 0, periodic segment check is disabled and segment is checked only
     * on topology changes (if segmentation resolvers are configured).
     * <p>
     * Default is {@link #DFLT_SEG_CHK_FREQ}.
     *
     * @return Segment check frequency.
     */
    public long getSegmentCheckFrequency() {
        return segChkFreq;
    }

    /**
     * Sets network segment check frequency.
     *
     * @param segChkFreq Segment check frequency.
     */
    public void setSegmentCheckFrequency(long segChkFreq) {
        this.segChkFreq = segChkFreq;
    }

    /**
     * Should return fully configured SPI communication  implementation. If not provided,
     * {@link org.apache.ignite.spi.communication.tcp.TcpCommunicationSpi} will be used by default.
     *
     * @return Grid communication SPI implementation or {@code null} to use default implementation.
     */
    public CommunicationSpi getCommunicationSpi() {
        return commSpi;
    }

    /**
     * Sets fully configured instance of {@link org.apache.ignite.spi.communication.CommunicationSpi}.
     *
     * @param commSpi Fully configured instance of {@link org.apache.ignite.spi.communication.CommunicationSpi}.
     * @see IgniteConfiguration#getCommunicationSpi()
     */
    public void setCommunicationSpi(CommunicationSpi commSpi) {
        this.commSpi = commSpi;
    }

    /**
     * Should return fully configured collision SPI implementation. If not provided,
     * {@link org.apache.ignite.spi.collision.noop.NoopCollisionSpi} is used and jobs get activated immediately
     * on arrive to mapped node. This approach suits well for large amount of small
     * jobs (which is a wide-spread use case). User still can control the number
     * of concurrent jobs by setting maximum thread pool size defined by
     * GridConfiguration.getPublicThreadPoolSize() configuration property.
     *
     * @return Grid collision SPI implementation or {@code null} to use default implementation.
     */
    public CollisionSpi getCollisionSpi() {
        return colSpi;
    }

    /**
     * Sets fully configured instance of {@link org.apache.ignite.spi.collision.CollisionSpi}.
     *
     * @param colSpi Fully configured instance of {@link org.apache.ignite.spi.collision.CollisionSpi} or
     *      {@code null} if no SPI provided.
     * @see IgniteConfiguration#getCollisionSpi()
     */
    public void setCollisionSpi(CollisionSpi colSpi) {
        this.colSpi = colSpi;
    }

    /**
     * Should return fully configured authentication SPI implementation. If not provided,
     * {@link org.apache.ignite.spi.authentication.noop.NoopAuthenticationSpi} will be used.
     *
     * @return Grid authentication SPI implementation or {@code null} to use default implementation.
     */
    public AuthenticationSpi getAuthenticationSpi() {
        return authSpi;
    }

    /**
     * Sets fully configured instance of {@link org.apache.ignite.spi.authentication.AuthenticationSpi}.
     *
     * @param authSpi Fully configured instance of {@link org.apache.ignite.spi.authentication.AuthenticationSpi} or
     * {@code null} if no SPI provided.
     * @see IgniteConfiguration#getAuthenticationSpi()
     */
    public void setAuthenticationSpi(AuthenticationSpi authSpi) {
        this.authSpi = authSpi;
    }

    /**
     * Should return fully configured secure session SPI implementation. If not provided,
     * {@link org.apache.ignite.spi.securesession.noop.NoopSecureSessionSpi} will be used.
     *
     * @return Grid secure session SPI implementation or {@code null} to use default implementation.
     */
    public SecureSessionSpi getSecureSessionSpi() {
        return sesSpi;
    }

    /**
     * Sets fully configured instance of {@link org.apache.ignite.spi.securesession.SecureSessionSpi}.
     *
     * @param sesSpi Fully configured instance of {@link org.apache.ignite.spi.securesession.SecureSessionSpi} or
     * {@code null} if no SPI provided.
     * @see IgniteConfiguration#getSecureSessionSpi()
     */
    public void setSecureSessionSpi(SecureSessionSpi sesSpi) {
        this.sesSpi = sesSpi;
    }

    /**
     * Should return fully configured deployment SPI implementation. If not provided,
     * {@link org.apache.ignite.spi.deployment.local.LocalDeploymentSpi} will be used.
     *
     * @return Grid deployment SPI implementation or {@code null} to use default implementation.
     */
    public DeploymentSpi getDeploymentSpi() {
        return deploySpi;
    }

    /**
     * Sets fully configured instance of {@link org.apache.ignite.spi.deployment.DeploymentSpi}.
     *
     * @param deploySpi Fully configured instance of {@link org.apache.ignite.spi.deployment.DeploymentSpi}.
     * @see IgniteConfiguration#getDeploymentSpi()
     */
    public void setDeploymentSpi(DeploymentSpi deploySpi) {
        this.deploySpi = deploySpi;
    }

    /**
     * Should return fully configured checkpoint SPI implementation. If not provided,
     * {@link org.apache.ignite.spi.checkpoint.noop.NoopCheckpointSpi} will be used.
     *
     * @return Grid checkpoint SPI implementation or {@code null} to use default implementation.
     */
    public CheckpointSpi[] getCheckpointSpi() {
        return cpSpi;
    }

    /**
     * Sets fully configured instance of {@link org.apache.ignite.spi.checkpoint.CheckpointSpi}.
     *
     * @param cpSpi Fully configured instance of {@link org.apache.ignite.spi.checkpoint.CheckpointSpi}.
     * @see IgniteConfiguration#getCheckpointSpi()
     */
    public void setCheckpointSpi(CheckpointSpi... cpSpi) {
        this.cpSpi = cpSpi;
    }

    /**
     * Should return fully configured failover SPI implementation. If not provided,
     * {@link org.apache.ignite.spi.failover.always.AlwaysFailoverSpi} will be used.
     *
     * @return Grid failover SPI implementation or {@code null} to use default implementation.
     */
    public FailoverSpi[] getFailoverSpi() {
        return failSpi;
    }

    /**
     * Sets fully configured instance of {@link org.apache.ignite.spi.failover.FailoverSpi}.
     *
     * @param failSpi Fully configured instance of {@link org.apache.ignite.spi.failover.FailoverSpi} or
     *      {@code null} if no SPI provided.
     * @see IgniteConfiguration#getFailoverSpi()
     */
    public void setFailoverSpi(FailoverSpi... failSpi) {
        this.failSpi = failSpi;
    }

    /**
     * Should return fully configured load balancing SPI implementation. If not provided,
     * {@link org.apache.ignite.spi.loadbalancing.roundrobin.RoundRobinLoadBalancingSpi} will be used.
     *
     * @return Grid load balancing SPI implementation or {@code null} to use default implementation.
     */
    public LoadBalancingSpi[] getLoadBalancingSpi() {
        return loadBalancingSpi;
    }

    /**
     * This value is used to expire messages from waiting list whenever node
     * discovery discrepancies happen.
     * <p>
     * During startup, it is possible for some SPIs to have a small time window when
     * <tt>Node A</tt> has discovered <tt>Node B</tt>, but <tt>Node B</tt>
     * has not discovered <tt>Node A</tt> yet. Such time window is usually very small,
     * a matter of milliseconds, but certain JMS providers, for example, may be very slow
     * and hence have larger discovery delay window.
     * <p>
     * The default value of this property is {@code 60,000} specified by
     * {@link #DFLT_DISCOVERY_STARTUP_DELAY}. This should be good enough for vast
     * majority of configurations. However, if you do anticipate an even larger
     * delay, you should increase this value.
     *
     * @return Time in milliseconds for when nodes can be out-of-sync.
     */
    public long getDiscoveryStartupDelay() {
        return discoStartupDelay;
    }

    /**
     * Sets time in milliseconds after which a certain metric value is considered expired.
     * If not set explicitly, then default value is {@code 600,000} milliseconds (10 minutes).
     *
     * @param discoStartupDelay Time in milliseconds for when nodes
     *      can be out-of-sync during startup.
     */
    public void setDiscoveryStartupDelay(long discoStartupDelay) {
        this.discoStartupDelay = discoStartupDelay;
    }

    /**
     * Sets fully configured instance of {@link org.apache.ignite.spi.loadbalancing.LoadBalancingSpi}.
     *
     * @param loadBalancingSpi Fully configured instance of {@link org.apache.ignite.spi.loadbalancing.LoadBalancingSpi} or
     *      {@code null} if no SPI provided.
     * @see IgniteConfiguration#getLoadBalancingSpi()
     */
    public void setLoadBalancingSpi(LoadBalancingSpi... loadBalancingSpi) {
        this.loadBalancingSpi = loadBalancingSpi;
    }

    /**
     * Sets fully configured instances of {@link org.apache.ignite.spi.swapspace.SwapSpaceSpi}.
     *
     * @param swapSpaceSpi Fully configured instances of {@link org.apache.ignite.spi.swapspace.SwapSpaceSpi} or
     *      <tt>null</tt> if no SPI provided.
     * @see IgniteConfiguration#getSwapSpaceSpi()
     */
    public void setSwapSpaceSpi(SwapSpaceSpi swapSpaceSpi) {
        this.swapSpaceSpi = swapSpaceSpi;
    }

    /**
     * Should return fully configured swap space SPI implementation. If not provided,
     * {@link org.apache.ignite.spi.swapspace.file.FileSwapSpaceSpi} will be used.
     * <p>
     * Note that user can provide one or multiple instances of this SPI (and select later which one
     * is used in a particular context).
     *
     * @return Grid swap space SPI implementation or <tt>null</tt> to use default implementation.
     */
    public SwapSpaceSpi getSwapSpaceSpi() {
        return swapSpaceSpi;
    }

    /**
     * Sets fully configured instances of {@link org.apache.ignite.spi.indexing.GridIndexingSpi}.
     *
     * @param indexingSpi Fully configured instances of {@link org.apache.ignite.spi.indexing.GridIndexingSpi}.
     * @see IgniteConfiguration#getIndexingSpi()
     */
    public void setIndexingSpi(GridIndexingSpi indexingSpi) {
        this.indexingSpi = indexingSpi;
    }

    /**
     * Should return fully configured indexing SPI implementations.
     *
     * @return Indexing SPI implementation.
     */
    public GridIndexingSpi getIndexingSpi() {
        return indexingSpi;
    }

    /**
     * Gets address resolver for addresses mapping determination.
     *
     * @return Address resolver.
     */
    public AddressResolver getAddressResolver() {
        return addrRslvr;
    }

    /*
     * Sets address resolver for addresses mapping determination.
     *
     * @param addrRslvr Address resolver.
     */
    public void setAddressResolver(AddressResolver addrRslvr) {
        this.addrRslvr = addrRslvr;
    }

    /**
     * Sets task classes and resources sharing mode.
     *
     * @param deployMode Task classes and resources sharing mode.
     */
    public void setDeploymentMode(DeploymentMode deployMode) {
        this.deployMode = deployMode;
    }

    /**
     * Gets deployment mode for deploying tasks and other classes on this node.
     * Refer to {@link DeploymentMode} documentation for more information.
     *
     * @return Deployment mode.
     */
    public DeploymentMode getDeploymentMode() {
        return deployMode;
    }

    /**
     * Sets size of missed resources cache. Set 0 to avoid
     * missed resources caching.
     *
     * @param p2pMissedCacheSize Size of missed resources cache.
     */
    public void setPeerClassLoadingMissedResourcesCacheSize(int p2pMissedCacheSize) {
        this.p2pMissedCacheSize = p2pMissedCacheSize;
    }

    /**
     * Returns missed resources cache size. If size greater than {@code 0}, missed
     * resources will be cached and next resource request ignored. If size is {@code 0},
     * then request for the resource will be sent to the remote node every time this
     * resource is requested.
     *
     * @return Missed resources cache size.
     */
    public int getPeerClassLoadingMissedResourcesCacheSize() {
        return p2pMissedCacheSize;
    }

    /**
     * Gets configuration (descriptors) for all caches.
     *
     * @return Array of fully initialized cache descriptors.
     */
    public CacheConfiguration[] getCacheConfiguration() {
        return cacheCfg;
    }

    /**
     * Sets cache configurations.
     *
     * @param cacheCfg Cache configurations.
     */
    @SuppressWarnings({"ZeroLengthArrayAllocation"})
    public void setCacheConfiguration(CacheConfiguration... cacheCfg) {
        this.cacheCfg = cacheCfg == null ? new CacheConfiguration[0] : cacheCfg;
    }

    /**
     * Gets flag indicating whether cache sanity check is enabled. If enabled, then Ignite
     * will perform the following checks and throw an exception if check fails:
     * <ul>
     *     <li>Cache entry is not externally locked with {@code lock(...)} or {@code lockAsync(...)}
     *     methods when entry is enlisted to transaction.</li>
     *     <li>Each entry in affinity group-lock transaction has the same affinity key as was specified on
     *     affinity transaction start.</li>
     *     <li>Each entry in partition group-lock transaction belongs to the same partition as was specified
     *     on partition transaction start.</li>
     * </ul>
     * <p>
     * These checks are not required for cache operation, but help to find subtle bugs. Disabling of this checks
     * usually yields a noticeable performance gain.
     * <p>
     * If not provided, default value is {@link #DFLT_CACHE_SANITY_CHECK_ENABLED}.
     *
     * @return {@code True} if group lock sanity check is enabled.
     */
    public boolean isCacheSanityCheckEnabled() {
        return cacheSanityCheckEnabled;
    }

    /**
     * Sets cache sanity check flag.
     *
     * @param cacheSanityCheckEnabled {@code True} if cache sanity check is enabled.
     * @see #isCacheSanityCheckEnabled()
     */
    public void setCacheSanityCheckEnabled(boolean cacheSanityCheckEnabled) {
        this.cacheSanityCheckEnabled = cacheSanityCheckEnabled;
    }

    /**
     * Gets array of event types, which will be recorded.
     * <p>
     * Note that by default all events in Ignite are disabled. Ignite can and often does generate thousands
     * events per seconds under the load and therefore it creates a significant additional load on the system.
     * If these events are not needed by the application this load is unnecessary and leads to significant
     * performance degradation. So it is <b>highly recommended</b> to enable only those events that your
     * application logic requires. Note that certain events are required for Ignite's internal operations
     * and such events will still be generated but not stored by event storage SPI if they are disabled
     * in Ignite configuration.
     *
     * @return Include event types.
     */
    public int[] getIncludeEventTypes() {
        return inclEvtTypes;
    }

    /**
     * Sets array of event types, which will be recorded by {@link GridEventStorageManager#record(org.apache.ignite.events.Event)}.
     * Note, that either the include event types or the exclude event types can be established.
     *
     * @param inclEvtTypes Include event types.
     */
    public void setIncludeEventTypes(int... inclEvtTypes) {
        this.inclEvtTypes = inclEvtTypes;
    }

    /**
     * Sets system-wide local address or host for all GridGain components to bind to. If provided it will
     * override all default local bind settings within GridGain or any of its SPIs.
     *
     * @param locHost Local IP address or host to bind to.
     */
    public void setLocalHost(String locHost) {
        this.locHost = locHost;
    }

    /**
     * Gets system-wide local address or host for all Ignite components to bind to. If provided it will
     * override all default local bind settings within Ignite or any of its SPIs.
     * <p>
     * If {@code null} then Ignite tries to use local wildcard address. That means that
     * all services will be available on all network interfaces of the host machine.
     * <p>
     * It is strongly recommended to set this parameter for all production environments.
     * <p>
     * If not provided, default is {@code null}.
     *
     * @return Local address or host to bind to.
     */
    public String getLocalHost() {
        return locHost;
    }

    /**
     * Gets base UPD port number for grid time server. Time server will be started on one of free ports in range
     * {@code [timeServerPortBase, timeServerPortBase + timeServerPortRange - 1]}.
     * <p>
     * Time server provides clock synchronization between nodes.
     *
     * @return Time
     */
    public int getTimeServerPortBase() {
        return timeSrvPortBase;
    }

    /**
     * Sets time server port base.
     *
     * @param timeSrvPortBase Time server port base.
     */
    public void setTimeServerPortBase(int timeSrvPortBase) {
        this.timeSrvPortBase = timeSrvPortBase;
    }

    /**
     * Defines port range to try for time server start.
     *
     * @return Number of ports to try before server initialization fails.
     */
    public int getTimeServerPortRange() {
        return timeSrvPortRange;
    }

    /**
     * Sets time server port range.
     *
     * @param timeSrvPortRange Time server port range.
     */
    public void setTimeServerPortRange(int timeSrvPortRange) {
        this.timeSrvPortRange = timeSrvPortRange;
    }

    /**
     * Gets array of system or environment properties to include into node attributes.
     * If this array is {@code null}, which is default, then all system and environment
     * properties will be included. If this array is empty, then none will be included.
     * Otherwise, for every name provided, first a system property will be looked up,
     * and then, if it is not found, environment property will be looked up.
     *
     * @return Array of system or environment properties to include into node attributes.
     */
    public String[] getIncludeProperties() {
        return includeProps;
    }

    /**
     * Sets array of system or environment property names to include into node attributes.
     * See {@link #getIncludeProperties()} for more info.
     *
     * @param includeProps Array of system or environment property names to include into node attributes.
     */
    public void setIncludeProperties(String... includeProps) {
        this.includeProps = includeProps;
    }

    /**
     * Gets frequency of metrics log print out.
     * <p>
     * If {@code 0}, metrics print out is disabled.
     * <p>
     * If not provided, then default value {@link #DFLT_METRICS_LOG_FREQ} is used.
     *
     * @return Frequency of metrics log print out.
     */
    public long getMetricsLogFrequency() {
        return metricsLogFreq;
    }

    /**
     * Sets frequency of metrics log print out.
     * <p>
     * If {@code 0}, metrics print out is disabled.
     * <p>
     * If not provided, then default value {@link #DFLT_METRICS_LOG_FREQ} is used.
     *
     * @param metricsLogFreq Frequency of metrics log print out.
     */
    public void setMetricsLogFrequency(long metricsLogFreq) {
        this.metricsLogFreq = metricsLogFreq;
    }

    /**
     * Gets GGFS configurations.
     *
     * @return GGFS configurations.
     */
    public IgniteFsConfiguration[] getGgfsConfiguration() {
        return ggfsCfg;
    }

    /**
     * Sets GGFS configurations.
     *
     * @param ggfsCfg GGFS configurations.
     */
    public void setGgfsConfiguration(IgniteFsConfiguration... ggfsCfg) {
        this.ggfsCfg = ggfsCfg;
    }

    /**
     * Gets streamers configurations.
     *
     * @return Streamers configurations.
     */
    public StreamerConfiguration[] getStreamerConfiguration() {
        return streamerCfg;
    }

    /**
     * Sets streamer configuration.
     *
     * @param streamerCfg Streamer configuration.
     */
    public void setStreamerConfiguration(StreamerConfiguration... streamerCfg) {
        this.streamerCfg = streamerCfg;
    }

    /**
     * Gets hadoop configuration.
     *
     * @return Hadoop configuration.
     */
    public GridHadoopConfiguration getHadoopConfiguration() {
        return hadoopCfg;
    }

    /**
     * Sets hadoop configuration.
     *
     * @param hadoopCfg Hadoop configuration.
     */
    public void setHadoopConfiguration(GridHadoopConfiguration hadoopCfg) {
        this.hadoopCfg = hadoopCfg;
    }

    /**
     * Gets security credentials.
     *
     * @return Security credentials.
     */
    public GridSecurityCredentialsProvider getSecurityCredentialsProvider() {
        return securityCred;
    }

    /**
     * Sets security credentials.
     *
     * @param securityCred Security credentials.
     */
    public void setSecurityCredentialsProvider(GridSecurityCredentialsProvider securityCred) {
        this.securityCred = securityCred;
    }

    /**
     * @return Connector configuration.
     */
    public ConnectorConfiguration getConnectorConfiguration() {
        return connectorCfg;
    }

    /**
     * @param connectorCfg Connector configuration.
     */
    public void setConnectorConfiguration(ConnectorConfiguration connectorCfg) {
        this.connectorCfg = connectorCfg;
    }

    /**
     * Gets configurations for services to be deployed on the grid.
     *
     * @return Configurations for services to be deployed on the grid.
     */
    public ServiceConfiguration[] getServiceConfiguration() {
        return svcCfgs;
    }

    /**
     * Sets configurations for services to be deployed on the grid.
     *
     * @param svcCfgs Configurations for services to be deployed on the grid.
     */
    public void setServiceConfiguration(ServiceConfiguration... svcCfgs) {
        this.svcCfgs = svcCfgs;
    }

    /**
     * Gets map of pre-configured local event listeners.
     * Each listener is mapped to array of event types.
     *
     * @return Pre-configured event listeners map.
     * @see org.apache.ignite.events.EventType
     */
    public Map<IgnitePredicate<? extends Event>, int[]> getLocalEventListeners() {
        return lsnrs;
    }

    /**
     * Sets map of pre-configured local event listeners.
     * Each listener is mapped to array of event types.
     *
     * @param lsnrs Pre-configured event listeners map.
     */
    public void setLocalEventListeners(Map<IgnitePredicate<? extends Event>, int[]> lsnrs) {
        this.lsnrs = lsnrs;
    }

    /**
     * Gets grid warmup closure. This closure will be executed before actual grid instance start. Configuration of
     * a starting instance will be passed to the closure so it can decide what operations to warm up.
     *
     * @return Warmup closure to execute.
     */
    public IgniteInClosure<IgniteConfiguration> getWarmupClosure() {
        return warmupClos;
    }

    /**
     * Sets warmup closure to execute before grid startup.
     *
     * @param warmupClos Warmup closure to execute.
     * @see #getWarmupClosure()
     */
    public void setWarmupClosure(IgniteInClosure<IgniteConfiguration> warmupClos) {
        this.warmupClos = warmupClos;
    }

    /**
     * Gets transactions configuration.
     *
     * @return Transactions configuration.
     */
    public TransactionConfiguration getTransactionConfiguration() {
        return txCfg;
    }

    /**
     * Sets transactions configuration.
     *
     * @param txCfg Transactions configuration.
     */
    public void setTransactionConfiguration(TransactionConfiguration txCfg) {
        this.txCfg = txCfg;
    }

    /**
     * @return Plugin configurations.
     */
    public Collection<? extends PluginConfiguration> getPluginConfigurations() {
        return pluginCfgs;
    }

    /**
     * @param pluginCfgs Plugin configurations.
     */
    public void setPluginConfigurations(Collection<? extends PluginConfiguration> pluginCfgs) {
        this.pluginCfgs = pluginCfgs;
    }

    /**
     * @return Query configuration.
     */
    public QueryConfiguration getQueryConfiguration() {
        return qryCfg;
    }

    /**
     * @param qryCfg Query configuration.
     */
    public void setQueryConfiguration(QueryConfiguration qryCfg) {
        this.qryCfg = qryCfg;
    }

    /**
     * @return Atomic data structures configuration.
     */
    public AtomicConfiguration getAtomicConfiguration() {
        return atomicCfg;
    }

    /**
     * @param atomicCfg Atomic data structures configuration.
     */
    public void setAtomicConfiguration(AtomicConfiguration atomicCfg) {
        this.atomicCfg = atomicCfg;
    }

    /** {@inheritDoc} */
    @Override public String toString() {
        return S.toString(IgniteConfiguration.class, this);
    }
}<|MERGE_RESOLUTION|>--- conflicted
+++ resolved
@@ -470,11 +470,6 @@
         hadoopCfg = cfg.getHadoopConfiguration();
         inclEvtTypes = cfg.getIncludeEventTypes();
         includeProps = cfg.getIncludeProperties();
-<<<<<<< HEAD
-        licUrl = cfg.getLicenseUrl();
-=======
-        jettyPath = cfg.getRestJettyPath();
->>>>>>> 1ccfda75
         lifecycleBeans = cfg.getLifecycleBeans();
         lifeCycleEmailNtf = cfg.isLifeCycleEmailNotification();
         locHost = cfg.getLocalHost();
@@ -2020,8 +2015,8 @@
     }
 
     /**
-     * Sets system-wide local address or host for all GridGain components to bind to. If provided it will
-     * override all default local bind settings within GridGain or any of its SPIs.
+     * Sets system-wide local address or host for all Ignite components to bind to. If provided it will
+     * override all default local bind settings within Ignite or any of its SPIs.
      *
      * @param locHost Local IP address or host to bind to.
      */
