--- conflicted
+++ resolved
@@ -97,15 +97,7 @@
         Map<Byte, GridClientMarshaller> tmpMap = new GridLeanMap<>(3);
 
         tmpMap.put(U.JDK_CLIENT_PROTO_ID, new GridClientJdkMarshaller());
-<<<<<<< HEAD
-
-        if (protobufMarshaller != null)
-            tmpMap.put(U.PROTOBUF_CLIENT_PROTO_ID, protobufMarshaller);
-
-        tmpMap.put(U.PORTABLE_OBJECT_PROTO_ID, proto.portableMarshaller());
-=======
         tmpMap.put(U.PORTABLE_OBJECT_PROTO_ID, new GridClientPortableMarshaller());
->>>>>>> 9188835c
 
         // Special case for Optimized marshaller, which may throw exception.
         // This may happen, for example, if some Unsafe methods are unavailable.
