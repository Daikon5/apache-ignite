--- conflicted
+++ resolved
@@ -9,22 +9,14 @@
 
 package org.gridgain.grid.kernal.processors.rest.client.message;
 
-<<<<<<< HEAD
-import org.gridgain.grid.marshaller.portable.*;
-=======
 import org.gridgain.grid.portable.*;
->>>>>>> 0592488a
 
 import java.io.*;
 
 /**
  * Node metrics bean.
  */
-<<<<<<< HEAD
-public class GridClientNodeMetricsBean implements Externalizable, GridPortableObject {
-=======
 public class GridClientNodeMetricsBean implements Externalizable, GridPortableEx {
->>>>>>> 0592488a
     /** */
     private static final long serialVersionUID = 0L;
 
