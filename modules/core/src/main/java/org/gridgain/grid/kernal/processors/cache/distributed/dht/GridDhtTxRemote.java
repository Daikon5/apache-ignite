/* @java.file.header */

/*  _________        _____ __________________        _____
 *  __  ____/___________(_)______  /__  ____/______ ____(_)_______
 *  _  / __  __  ___/__  / _  __  / _  / __  _  __ `/__  / __  __ \
 *  / /_/ /  _  /    _  /  / /_/ /  / /_/ /  / /_/ / _  /  _  / / /
 *  \____/   /_/     /_/   \_,__/   \____/   \__,_/  /_/   /_/ /_/
 */

package org.gridgain.grid.kernal.processors.cache.distributed.dht;

import org.apache.ignite.*;
import org.apache.ignite.lang.*;
import org.apache.ignite.transactions.*;
import org.gridgain.grid.kernal.processors.cache.*;
import org.gridgain.grid.kernal.processors.cache.distributed.*;
import org.gridgain.grid.kernal.processors.cache.transactions.*;
import org.gridgain.grid.util.tostring.*;
import org.jdk8.backport.*;
import org.jetbrains.annotations.*;

import java.io.*;
import java.util.*;

import static org.gridgain.grid.kernal.processors.cache.GridCacheUtils.*;

/**
 * Transaction created by system implicitly on remote nodes.
 */
public class GridDhtTxRemote<K, V> extends GridDistributedTxRemoteAdapter<K, V> {
    /** */
    private static final long serialVersionUID = 0L;

    /** Near node ID. */
    private UUID nearNodeId;

    /** Remote future ID. */
    private IgniteUuid rmtFutId;

    /** Near transaction ID. */
    private GridCacheVersion nearXidVer;

    /** Transaction nodes mapping (primary node -> related backup nodes). */
    private Map<UUID, Collection<UUID>> txNodes;

    /**
     * Empty constructor required for {@link Externalizable}.
     */
    public GridDhtTxRemote() {
        // No-op.
    }

    /**
     * This constructor is meant for optimistic transactions.
     *
     * @param nearNodeId Near node ID.
     * @param rmtFutId Remote future ID.
     * @param nodeId Node ID.
     * @param rmtThreadId Remote thread ID.
     * @param topVer Topology version.
     * @param xidVer XID version.
     * @param commitVer Commit version.
     * @param sys System flag.
     * @param concurrency Concurrency level (should be pessimistic).
     * @param isolation Transaction isolation.
     * @param invalidate Invalidate flag.
     * @param timeout Timeout.
     * @param ctx Cache context.
     * @param txSize Expected transaction size.
     * @param grpLockKey Group lock key if this is a group-lock transaction.
     * @param nearXidVer Near transaction ID.
     * @param txNodes Transaction nodes mapping.
     */
    public GridDhtTxRemote(
        GridCacheSharedContext<K, V> ctx,
        UUID nearNodeId,
        IgniteUuid rmtFutId,
        UUID nodeId,
        long rmtThreadId,
        long topVer,
        GridCacheVersion xidVer,
        GridCacheVersion commitVer,
        boolean sys,
        IgniteTxConcurrency concurrency,
        IgniteTxIsolation isolation,
        boolean invalidate,
        long timeout,
        int txSize,
        @Nullable IgniteTxKey grpLockKey,
        GridCacheVersion nearXidVer,
        Map<UUID, Collection<UUID>> txNodes,
        @Nullable UUID subjId,
        int taskNameHash
    ) {
        super(ctx, nodeId, rmtThreadId, xidVer, commitVer, sys, concurrency, isolation, invalidate, timeout, txSize,
            grpLockKey, subjId, taskNameHash);

        assert nearNodeId != null;
        assert rmtFutId != null;

        this.nearNodeId = nearNodeId;
        this.rmtFutId = rmtFutId;
        this.nearXidVer = nearXidVer;
        this.txNodes = txNodes;

        readMap = Collections.emptyMap();

        writeMap = new ConcurrentLinkedHashMap<>(txSize, 1.0f);

        topologyVersion(topVer);
    }

    /**
     * This constructor is meant for pessimistic transactions.
     *
     * @param nearNodeId Near node ID.
     * @param rmtFutId Remote future ID.
     * @param nodeId Node ID.
     * @param nearXidVer Near transaction ID.
     * @param rmtThreadId Remote thread ID.
     * @param topVer Topology version.
     * @param xidVer XID version.
     * @param commitVer Commit version.
     * @param sys System flag.
     * @param concurrency Concurrency level (should be pessimistic).
     * @param isolation Transaction isolation.
     * @param invalidate Invalidate flag.
     * @param timeout Timeout.
     * @param ctx Cache context.
     * @param txSize Expected transaction size.
     * @param grpLockKey Group lock key if transaction is group-lock.
     */
    public GridDhtTxRemote(
        GridCacheSharedContext<K, V> ctx,
        UUID nearNodeId,
        IgniteUuid rmtFutId,
        UUID nodeId,
        GridCacheVersion nearXidVer,
        long rmtThreadId,
        long topVer,
        GridCacheVersion xidVer,
        GridCacheVersion commitVer,
        boolean sys,
        IgniteTxConcurrency concurrency,
        IgniteTxIsolation isolation,
        boolean invalidate,
        long timeout,
        int txSize,
        @Nullable IgniteTxKey grpLockKey,
        @Nullable UUID subjId,
        int taskNameHash
    ) {
        super(ctx, nodeId, rmtThreadId, xidVer, commitVer, sys, concurrency, isolation, invalidate, timeout, txSize,
            grpLockKey, subjId, taskNameHash);

        assert nearNodeId != null;
        assert rmtFutId != null;

        this.nearXidVer = nearXidVer;
        this.nearNodeId = nearNodeId;
        this.rmtFutId = rmtFutId;

        readMap = Collections.emptyMap();
        writeMap = new ConcurrentLinkedHashMap<>(txSize, 1.0f);

        topologyVersion(topVer);
    }

    /** {@inheritDoc} */
    @Override public boolean dht() {
        return true;
    }

    /** {@inheritDoc} */
    @Override public UUID eventNodeId() {
        return nearNodeId();
    }

    /** {@inheritDoc} */
    @Override public Collection<UUID> masterNodeIds() {
        return Arrays.asList(nearNodeId, nodeId);
    }

    /** {@inheritDoc} */
    @Override public UUID otherNodeId() {
        return nearNodeId;
    }

    /** {@inheritDoc} */
    @Override public boolean enforceSerializable() {
        return false; // Serializable will be enforced on primary mode.
    }

    /** {@inheritDoc} */
    @Override public GridCacheVersion nearXidVersion() {
        return nearXidVer;
    }

    /** {@inheritDoc} */
    @Override public Map<UUID, Collection<UUID>> transactionNodes() {
        return txNodes;
    }

    /**
     * @return Near node ID.
     */
    UUID nearNodeId() {
        return nearNodeId;
    }

    /**
     * @return Remote future ID.
     */
    IgniteUuid remoteFutureId() {
        return rmtFutId;
    }

    /** {@inheritDoc} */
    @Override protected boolean updateNearCache(GridCacheContext<K, V> cacheCtx, K key, long topVer) {
        if (!cacheCtx.isDht() || !isNearEnabled(cacheCtx) || cctx.localNodeId().equals(nearNodeId))
            return false;

        if (cacheCtx.config().getBackups() == 0)
            return true;

        // Check if we are on the backup node.
        return !cacheCtx.affinity().backups(key, topVer).contains(cctx.localNode());
    }

    /** {@inheritDoc} */
    @Override public void addInvalidPartition(GridCacheContext<K, V> cacheCtx, int part) {
        super.addInvalidPartition(cacheCtx, part);

        for (Iterator<IgniteTxEntry<K, V>> it = writeMap.values().iterator(); it.hasNext();) {
            IgniteTxEntry<K, V> e = it.next();

            GridCacheEntryEx<K, V> cached = e.cached();

            if (cached != null) {
                if (cached.partition() == part)
                    it.remove();
            }
            else if (cacheCtx.affinity().partition(e.key()) == part)
                it.remove();
        }
    }

    /**
     * @param entry Write entry.
     * @param ldr Class loader.
     * @throws IgniteCheckedException If failed.
     */
    public void addWrite(IgniteTxEntry<K, V> entry, ClassLoader ldr) throws IgniteCheckedException {
        entry.unmarshal(cctx, false, ldr);

        GridCacheContext<K, V> cacheCtx = entry.context();

        try {
            GridDhtCacheEntry<K, V> cached = cacheCtx.dht().entryExx(entry.key(), topologyVersion());

            checkInternal(entry.txKey());

            // Initialize cache entry.
            entry.cached(cached, entry.keyBytes());

            writeMap.put(entry.txKey(), entry);

            addExplicit(entry);
        }
        catch (GridDhtInvalidPartitionException e) {
            addInvalidPartition(cacheCtx, e.partition());
        }
    }

    /**
     * @param op Write operation.
     * @param key Key to add to write set.
     * @param keyBytes Key bytes.
     * @param val Value.
     * @param valBytes Value bytes.
     * @param drVer Data center replication version.
     * @param clos Transform closures.
     */
<<<<<<< HEAD
    public void addWrite(GridCacheContext<K, V> cacheCtx,
        GridCacheOperation op,
        GridCacheTxKey<K> key,
        byte[] keyBytes,
        @Nullable V val,
        @Nullable byte[] valBytes,
        @Nullable Collection<IgniteClosure<V, V>> clos,
=======
    public void addWrite(GridCacheContext<K, V> cacheCtx, GridCacheOperation op, IgniteTxKey<K> key, byte[] keyBytes,
        @Nullable V val, @Nullable byte[] valBytes, @Nullable Collection<IgniteClosure<V, V>> clos,
>>>>>>> f7118cea
        @Nullable GridCacheVersion drVer) {
        checkInternal(key);

        if (isSystemInvalidate())
            return;

        GridDhtCacheEntry<K, V> cached = cacheCtx.dht().entryExx(key.key(), topologyVersion());

<<<<<<< HEAD
        GridCacheTxEntry<K, V> txEntry = new GridCacheTxEntry<>(cacheCtx,
            this,
            op,
            val,
            -1L,
            -1L,
            cached,
            drVer);
=======
        IgniteTxEntry<K, V> txEntry = new IgniteTxEntry<>(cacheCtx, this, op, val, 0L, -1L, cached, drVer);
>>>>>>> f7118cea

        txEntry.keyBytes(keyBytes);
        txEntry.valueBytes(valBytes);
        txEntry.transformClosures(clos);

        writeMap.put(key, txEntry);
    }

    /** {@inheritDoc} */
    @Override public String toString() {
        return GridToStringBuilder.toString(GridDhtTxRemote.class, this, "super", super.toString());
    }
}<|MERGE_RESOLUTION|>--- conflicted
+++ resolved
@@ -281,18 +281,13 @@
      * @param drVer Data center replication version.
      * @param clos Transform closures.
      */
-<<<<<<< HEAD
     public void addWrite(GridCacheContext<K, V> cacheCtx,
         GridCacheOperation op,
-        GridCacheTxKey<K> key,
+        IgniteTxKey<K> key,
         byte[] keyBytes,
         @Nullable V val,
         @Nullable byte[] valBytes,
         @Nullable Collection<IgniteClosure<V, V>> clos,
-=======
-    public void addWrite(GridCacheContext<K, V> cacheCtx, GridCacheOperation op, IgniteTxKey<K> key, byte[] keyBytes,
-        @Nullable V val, @Nullable byte[] valBytes, @Nullable Collection<IgniteClosure<V, V>> clos,
->>>>>>> f7118cea
         @Nullable GridCacheVersion drVer) {
         checkInternal(key);
 
@@ -301,8 +296,7 @@
 
         GridDhtCacheEntry<K, V> cached = cacheCtx.dht().entryExx(key.key(), topologyVersion());
 
-<<<<<<< HEAD
-        GridCacheTxEntry<K, V> txEntry = new GridCacheTxEntry<>(cacheCtx,
+        IgniteTxEntry<K, V> txEntry = new IgniteTxEntry<>(cacheCtx,
             this,
             op,
             val,
@@ -310,9 +304,6 @@
             -1L,
             cached,
             drVer);
-=======
-        IgniteTxEntry<K, V> txEntry = new IgniteTxEntry<>(cacheCtx, this, op, val, 0L, -1L, cached, drVer);
->>>>>>> f7118cea
 
         txEntry.keyBytes(keyBytes);
         txEntry.valueBytes(valBytes);
