/*
 * Licensed to the Apache Software Foundation (ASF) under one or more
 * contributor license agreements.  See the NOTICE file distributed with
 * this work for additional information regarding copyright ownership.
 * The ASF licenses this file to You under the Apache License, Version 2.0
 * (the "License"); you may not use this file except in compliance with
 * the License.  You may obtain a copy of the License at
 *
 *      http://www.apache.org/licenses/LICENSE-2.0
 *
 * Unless required by applicable law or agreed to in writing, software
 * distributed under the License is distributed on an "AS IS" BASIS,
 * WITHOUT WARRANTIES OR CONDITIONS OF ANY KIND, either express or implied.
 * See the License for the specific language governing permissions and
 * limitations under the License.
 */

package org.apache.ignite.internal.processors.cache.datastructures;

import java.util.ArrayList;
import java.util.Arrays;
import java.util.List;
import java.util.concurrent.Callable;
import java.util.concurrent.ThreadLocalRandom;
import java.util.concurrent.atomic.AtomicBoolean;
import java.util.concurrent.atomic.AtomicInteger;
import javax.cache.Cache;
import org.apache.ignite.IgniteQueue;
import org.apache.ignite.cache.CacheMode;
import org.apache.ignite.cache.CachePeekMode;
import org.apache.ignite.configuration.CollectionConfiguration;
import org.apache.ignite.configuration.IgniteConfiguration;
import org.apache.ignite.internal.IgniteInternalFuture;
import org.apache.ignite.internal.processors.affinity.AffinityTopologyVersion;
import org.apache.ignite.internal.processors.cache.GridCacheAffinityManager;
import org.apache.ignite.internal.processors.cache.GridCacheContext;
import org.apache.ignite.internal.processors.datastructures.GridCacheQueueHeaderKey;
import org.apache.ignite.internal.util.typedef.internal.U;
import org.apache.ignite.testframework.GridTestUtils;

import static org.apache.ignite.cache.CacheAtomicityMode.ATOMIC;
import static org.apache.ignite.cache.CacheMode.PARTITIONED;

/**
 * Queue failover test.
 */
public abstract class GridCacheAbstractQueueFailoverDataConsistencySelfTest extends IgniteCollectionAbstractTest {
    /** */
    private static final String QUEUE_NAME = "FailoverQueueTest";

    /** {@inheritDoc} */
    @Override protected int gridCount() {
        return 4;
    }

    /** {@inheritDoc} */
    @Override protected void beforeTestsStarted() throws Exception {
        // No-op.
    }

    /** {@inheritDoc} */
    @Override protected void afterTestsStopped() throws Exception {
        // No-op.
    }

    /** {@inheritDoc} */
    @Override protected void beforeTest() throws Exception {
        startGrids(gridCount());
    }

    /** {@inheritDoc} */
    @Override protected void afterTest() throws Exception {
        stopAllGrids();
    }

    /** {@inheritDoc} */
    @Override protected long getTestTimeout() {
        return 5 * 60_000;
    }

    /** {@inheritDoc} */
    @Override protected IgniteConfiguration getConfiguration(String gridName) throws Exception {
        IgniteConfiguration cfg = super.getConfiguration(gridName);

        cfg.setMetricsLogFrequency(0);

        return cfg;
    }

    /** {@inheritDoc} */
    @Override protected CacheMode collectionCacheMode() {
        return PARTITIONED;
    }

    /** {@inheritDoc} */
    @Override protected CollectionConfiguration collectionConfiguration() {
        CollectionConfiguration colCfg = super.collectionConfiguration();

        colCfg.setBackups(1);

        return colCfg;
    }

    /**
     * @throws Exception If failed.
     */
    public void testAddFailover() throws Exception {
        testAddFailover(false);
    }

    /**
     * @throws Exception If failed.
     */
    public void testAddFailoverCollocated() throws Exception {
        testAddFailover(true);
    }

    /**
     * @param collocated Collocation flag.
     * @throws Exception If failed.
     */
    private void testAddFailover(boolean collocated) throws Exception {
        CollectionConfiguration colCfg = config(collocated);

        IgniteQueue<Integer> queue = grid(0).queue(QUEUE_NAME, 0, colCfg);

        assertNotNull(queue);
        assertEquals(0, queue.size());

        int primaryNode = primaryQueueNode(queue);

        int testNodeIdx = -1;

        for (int i = 0; i < gridCount(); i++) {
            if (i != primaryNode)
                testNodeIdx = i;
        }

        log.info("Test node: " + testNodeIdx) ;
        log.info("Header primary node: " + primaryNode) ;

        queue = grid(testNodeIdx).queue(QUEUE_NAME, 0, null);

        assertNotNull(queue);

        testAddFailover(queue, Arrays.asList(primaryNode)); // Kill queue header's primary node .

        List<Integer> killIdxs = new ArrayList<>();

        for (int i = 0; i < gridCount(); i++) {
            if (i != testNodeIdx)
                killIdxs.add(i);
        }

        testAddFailover(queue, killIdxs); // Kill random node.
    }

    /**
     * @param queue Queue.
     * @param killIdxs Indexes of nodes to kill.
     * @throws Exception If failed.
     */
    private void testAddFailover(IgniteQueue<Integer> queue, final List<Integer> killIdxs) throws Exception {
        assert !killIdxs.isEmpty();

        final AtomicBoolean stop = new AtomicBoolean();

        IgniteInternalFuture<?> fut = startNodeKiller(stop, new AtomicInteger(), killIdxs);

        final int ITEMS = (collectionCacheAtomicityMode() == ATOMIC) ? 10_000 : 3000;

        try {
            for (int i = 0; i < ITEMS; i++) {
                assertTrue(queue.add(i));

                if ((i + 1) % 500 == 0)
                    log.info("Added " + (i + 1) + " items.");
            }
        }
        finally {
            stop.set(true);
        }

        fut.get();

        log.info("Added all items.");

        for (int i = 0; i < ITEMS; i++) {
            assertEquals((Integer)i, queue.poll());

            if ((i + 1) % 500 == 0)
                log.info("Polled " + (i + 1) + " items.");
        }

        assertNull(queue.poll());
        assertEquals(0, queue.size());
    }

    /**
     * @throws Exception If failed.
     */
    public void testPollFailover() throws Exception {
        testPollFailover(false);
    }

    /**
     * @throws Exception If failed.
     */
    public void testPollFailoverCollocated() throws Exception {
        testPollFailover(true);
    }

    /**
     * @param collocated Collocation flag.
     * @throws Exception If failed.
     */
    private void testPollFailover(boolean collocated) throws Exception {
        CollectionConfiguration colCfg = config(collocated);

        IgniteQueue<Integer> queue = grid(0).queue(QUEUE_NAME, 0, colCfg);

        assertNotNull(queue);
        assertEquals(0, queue.size());

        int primaryNode = primaryQueueNode(queue);

        int testNodeIdx = -1;

        for (int i = 0; i < gridCount(); i++) {
            if (i != primaryNode)
                testNodeIdx = i;
        }

        log.info("Test node: " + testNodeIdx) ;
        log.info("Primary node: " + primaryNode) ;

        queue = grid(testNodeIdx).queue(QUEUE_NAME, 0, null);

        assertNotNull(queue);

        testPollFailover(queue, Arrays.asList(primaryQueueNode(queue))); // Kill queue header's primary node .

        List<Integer> killIdxs = new ArrayList<>();

        for (int i = 0; i < gridCount(); i++) {
            if (i != testNodeIdx)
                killIdxs.add(i);
        }

        testPollFailover(queue, killIdxs); // Kill random node.
    }

    /**
     * @param queue Queue.
     * @param killIdxs Indexes of nodes to kill.
     * @throws Exception If failed.
     */
    private void testPollFailover(IgniteQueue<Integer> queue, final List<Integer> killIdxs) throws Exception {
        assert !killIdxs.isEmpty();

        final int ITEMS = collectionCacheAtomicityMode() == ATOMIC && !queue.collocated() ? 10_000 : 3000;

        for (int i = 0; i < ITEMS; i++) {
            assertTrue(queue.add(i));

            if ((i + 1) % 500 == 0)
                log.info("Added " + (i + 1) + " items.");
        }

        log.info("Added all items.");

        final AtomicBoolean stop = new AtomicBoolean();

        final AtomicInteger stopCnt = new AtomicInteger();

        IgniteInternalFuture<?> fut = startNodeKiller(stop, stopCnt, killIdxs);

        int err = 0;

        try {
            int pollNum = ITEMS;

            int exp = 0;

            for (int i = 0; i < pollNum; i++) {
                Integer e = queue.poll();

                if (collectionCacheAtomicityMode() == ATOMIC) {
                    if (e == null || e != exp) {
                        log.info("Unexpected data [expected=" + i + ", actual=" + e + ']');

                        err++;

                        pollNum--;

                        exp = e != null ? (e + 1) : (exp + 1);
                    }
                    else
                        exp++;
                }
                else
                    assertEquals((Integer)i, e);

                if ((i + 1) % 500 == 0)
                    log.info("Polled " + (i + 1) + " items.");
            }
        }
        finally {
            stop.set(true);
        }

        fut.get();

        if (collectionCacheAtomicityMode() == ATOMIC)
            assertTrue("Too many errors for atomic cache: " + err, err <= stopCnt.get());

        assertNull(queue.poll());
        assertEquals(0, queue.size());
    }

    /**
     * Starts thread restarting random node (node's index is chosen using given collection).
     *
     * @param stop Stop flag.
     * @param killCnt Counter incremented after node restart.
     * @param killIdxs Indexes of nodes to kill.
     * @return Future completing when thread finishes.
     */
    private IgniteInternalFuture<?> startNodeKiller(final AtomicBoolean stop,
        final AtomicInteger killCnt,
        final List<Integer> killIdxs) {
        return GridTestUtils.runAsync(new Callable<Void>() {
            @Override public Void call() throws Exception {
                ThreadLocalRandom rnd = ThreadLocalRandom.current();

                while (!stop.get()) {
                    int idx = killIdxs.get(rnd.nextInt(0, killIdxs.size()));

                    U.sleep(rnd.nextLong(500, 1000));

                    log.info("Killing node: " + idx);

                    stopGrid(idx);

                    U.sleep(rnd.nextLong(500, 1000));

                    startGrid(idx);

                    killCnt.incrementAndGet();
                }

                return null;
            }
        });
    }

    /**
     * @param queue Queue.
     * @return Primary node for queue's header.
     * @throws Exception If failed.
     */
    private int primaryQueueNode(IgniteQueue queue) throws Exception {
        GridCacheContext cctx = GridTestUtils.getFieldValue(queue, "cctx");

        GridCacheAffinityManager aff = cctx.affinity();

        CachePeekMode[] modes = new CachePeekMode[]{CachePeekMode.ALL};

        for (int i = 0; i < gridCount(); i++) {
<<<<<<< HEAD
            for (Cache.Entry e : grid(i).context().cache().internalCache(cctx.name()).localEntries(modes)) {
                Object key = e.getKey();

                if (aff.primary(grid(i).localNode(), key, AffinityTopologyVersion.NONE)
                    && key instanceof GridCacheQueueHeaderKey)
=======
            for (GridCacheEntryEx e : ((IgniteKernal)grid(i)).context().cache().internalCache(cctx.name()).allEntries()) {
                if (aff.primaryByKey(grid(i).localNode(), e.key(), AffinityTopologyVersion.NONE)
                    && e.key().value(cctx.cacheObjectContext(), false) instanceof GridCacheQueueHeaderKey)
>>>>>>> 0b996e62
                    return i;
            }
        }

        fail("Failed to find primary node for queue header.");

        return -1;
    }
}<|MERGE_RESOLUTION|>--- conflicted
+++ resolved
@@ -367,17 +367,11 @@
         CachePeekMode[] modes = new CachePeekMode[]{CachePeekMode.ALL};
 
         for (int i = 0; i < gridCount(); i++) {
-<<<<<<< HEAD
             for (Cache.Entry e : grid(i).context().cache().internalCache(cctx.name()).localEntries(modes)) {
                 Object key = e.getKey();
 
-                if (aff.primary(grid(i).localNode(), key, AffinityTopologyVersion.NONE)
+                if (aff.primaryByKey(grid(i).localNode(), key, AffinityTopologyVersion.NONE)
                     && key instanceof GridCacheQueueHeaderKey)
-=======
-            for (GridCacheEntryEx e : ((IgniteKernal)grid(i)).context().cache().internalCache(cctx.name()).allEntries()) {
-                if (aff.primaryByKey(grid(i).localNode(), e.key(), AffinityTopologyVersion.NONE)
-                    && e.key().value(cctx.cacheObjectContext(), false) instanceof GridCacheQueueHeaderKey)
->>>>>>> 0b996e62
                     return i;
             }
         }
