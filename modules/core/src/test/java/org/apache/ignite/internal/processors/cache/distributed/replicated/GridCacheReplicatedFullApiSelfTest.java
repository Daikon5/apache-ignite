/*
 * Licensed to the Apache Software Foundation (ASF) under one or more
 * contributor license agreements.  See the NOTICE file distributed with
 * this work for additional information regarding copyright ownership.
 * The ASF licenses this file to You under the Apache License, Version 2.0
 * (the "License"); you may not use this file except in compliance with
 * the License.  You may obtain a copy of the License at
 *
 *      http://www.apache.org/licenses/LICENSE-2.0
 *
 * Unless required by applicable law or agreed to in writing, software
 * distributed under the License is distributed on an "AS IS" BASIS,
 * WITHOUT WARRANTIES OR CONDITIONS OF ANY KIND, either express or implied.
 * See the License for the specific language governing permissions and
 * limitations under the License.
 */

package org.apache.ignite.internal.processors.cache.distributed.replicated;

import org.apache.ignite.cache.CacheMode;
import org.apache.ignite.configuration.CacheConfiguration;
import org.apache.ignite.configuration.IgniteConfiguration;
import org.apache.ignite.configuration.NearCacheConfiguration;
import org.apache.ignite.internal.processors.cache.GridCacheAbstractFullApiSelfTest;

import static org.apache.ignite.cache.CacheMode.REPLICATED;

/**
 * Tests for replicated cache.
 */
public class GridCacheReplicatedFullApiSelfTest extends GridCacheAbstractFullApiSelfTest {
    /** {@inheritDoc} */
    @Override protected CacheMode cacheMode() {
        return REPLICATED;
    }

    /** {@inheritDoc} */
    @Override protected NearCacheConfiguration nearConfiguration() {
        return null;
    }

    /** {@inheritDoc} */
    @Override protected IgniteConfiguration getConfiguration(String igniteInstanceName) throws Exception {
        IgniteConfiguration c = super.getConfiguration(igniteInstanceName);

        c.getTransactionConfiguration().setTxSerializableEnabled(true);

        return c;
    }
<<<<<<< HEAD
=======

    /** {@inheritDoc} */
    @Override protected CacheConfiguration cacheConfiguration(String igniteInstanceName) throws Exception {
        CacheConfiguration cfg = super.cacheConfiguration(igniteInstanceName);

        cfg.setSwapEnabled(true);

        return cfg;
    }
>>>>>>> 48e78a99
}<|MERGE_RESOLUTION|>--- conflicted
+++ resolved
@@ -47,16 +47,4 @@
 
         return c;
     }
-<<<<<<< HEAD
-=======
-
-    /** {@inheritDoc} */
-    @Override protected CacheConfiguration cacheConfiguration(String igniteInstanceName) throws Exception {
-        CacheConfiguration cfg = super.cacheConfiguration(igniteInstanceName);
-
-        cfg.setSwapEnabled(true);
-
-        return cfg;
-    }
->>>>>>> 48e78a99
 }