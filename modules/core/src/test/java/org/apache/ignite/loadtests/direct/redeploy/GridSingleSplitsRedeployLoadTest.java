--- conflicted
+++ resolved
@@ -57,13 +57,7 @@
 
         cfg.setDiscoverySpi(discoSpi);
 
-<<<<<<< HEAD
-        cfg.setDeploymentMode(IgniteDeploymentMode.CONTINUOUS);
-=======
-        ((ThreadPoolExecutor)cfg.getExecutorService()).prestartAllCoreThreads();
-
         cfg.setDeploymentMode(DeploymentMode.CONTINUOUS);
->>>>>>> 1d7321b0
 
         return cfg;
     }
