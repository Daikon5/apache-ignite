/*
 * Licensed to the Apache Software Foundation (ASF) under one or more
 * contributor license agreements.  See the NOTICE file distributed with
 * this work for additional information regarding copyright ownership.
 * The ASF licenses this file to You under the Apache License, Version 2.0
 * (the "License"); you may not use this file except in compliance with
 * the License.  You may obtain a copy of the License at
 *
 *      http://www.apache.org/licenses/LICENSE-2.0
 *
 * Unless required by applicable law or agreed to in writing, software
 * distributed under the License is distributed on an "AS IS" BASIS,
 * WITHOUT WARRANTIES OR CONDITIONS OF ANY KIND, either express or implied.
 * See the License for the specific language governing permissions and
 * limitations under the License.
 */

package org.apache.ignite.internal;

import org.apache.ignite.*;
import org.apache.ignite.compute.*;
import org.apache.ignite.configuration.*;
import org.apache.ignite.internal.util.lang.*;
import org.apache.ignite.internal.util.typedef.*;
import org.apache.ignite.lang.*;
import org.apache.ignite.marshaller.optimized.*;
import org.apache.ignite.resources.*;
import org.apache.ignite.testframework.*;
import org.apache.ignite.testframework.junits.common.*;

import java.util.*;
import java.util.concurrent.*;
import java.util.concurrent.atomic.*;

/**
 * Tests for {@code GridProjection.withXXX(..)} methods.
 */
public class GridTaskExecutionContextSelfTest extends GridCommonAbstractTest {
    /** */
    private static final AtomicInteger CNT = new AtomicInteger();

    /** {@inheritDoc} */
    @Override protected IgniteConfiguration getConfiguration(String gridName) throws Exception {
        IgniteConfiguration cfg = super.getConfiguration(gridName);

        cfg.setMarshaller(new OptimizedMarshaller(false));

        return cfg;
    }

    /** {@inheritDoc} */
    @Override protected void beforeTestsStarted() throws Exception {
        startGridsMultiThreaded(2);
    }

    /** {@inheritDoc} */
    @Override protected void afterTestsStopped() throws Exception {
        stopAllGrids();
    }

    /** {@inheritDoc} */
    @Override protected void beforeTest() throws Exception {
        CNT.set(0);
    }

    /**
     * @throws Exception If failed.
     */
    public void testWithName() throws Exception {
<<<<<<< HEAD
        Callable<String> f = new IgniteCallable<String>() {
            @TaskSessionResource
=======
        IgniteCallable<String> f = new IgniteCallable<String>() {
            @IgniteTaskSessionResource
>>>>>>> e4365c33
            private ComputeTaskSession ses;

            @Override public String call() {
                return ses.getTaskName();
            }
        };

        Ignite g = grid(0);

        assert "name1".equals(g.compute().withName("name1").call(f));
        assert "name2".equals(g.compute().withName("name2").call(f));
        assert f.getClass().getName().equals(g.compute().call(f));

        assert "name1".equals(g.compute().withName("name1").execute(new TestTask(false), null));
        assert "name2".equals(g.compute().withName("name2").execute(new TestTask(false), null));
        assert TestTask.class.getName().equals(g.compute().execute(new TestTask(false), null));
    }

    /**
     * @throws Exception If failed.
     */
    public void testWithNoFailoverClosure() throws Exception {
        final IgniteRunnable r = new GridAbsClosureX() {
            @Override public void applyx() throws IgniteCheckedException {
                CNT.incrementAndGet();

                throw new ComputeExecutionRejectedException("Expected error.");
            }
        };

        final Ignite g = grid(0);

        GridTestUtils.assertThrows(
            log,
            new Callable<Object>() {
                @Override public Object call() throws Exception {
                    g.compute().withNoFailover().run(r);

                    return null;
                }
            },
            ComputeExecutionRejectedException.class,
            "Expected error."
        );

        assertEquals(1, CNT.get());
    }

    /**
     * @throws Exception If failed.
     */
    public void testWithNoFailoverTask() throws Exception {
        final Ignite g = grid(0);

        GridTestUtils.assertThrows(
            log,
            new Callable<Object>() {
                @Override public Object call() throws Exception {
                    g.compute().withNoFailover().execute(new TestTask(true), null);

                    return null;
                }
            },
            ComputeExecutionRejectedException.class,
            "Expected error."
        );

        assertEquals(1, CNT.get());
    }

    /**
     * Test task that returns its name.
     */
    private static class TestTask extends ComputeTaskSplitAdapter<Void, String> {
        /** */
        private final boolean fail;

        /**
         * @param fail Whether to fail.
         */
        private TestTask(boolean fail) {
            this.fail = fail;
        }

        /** {@inheritDoc} */
        @Override protected Collection<? extends ComputeJob> split(int gridSize, Void arg) {
            return F.asSet(new ComputeJobAdapter() {
                @TaskSessionResource
                private ComputeTaskSession ses;

                @Override public Object execute() {
                    CNT.incrementAndGet();

                    if (fail)
                        throw new ComputeExecutionRejectedException("Expected error.");

                    return ses.getTaskName();
                }
            });
        }

        /** {@inheritDoc} */
        @Override public String reduce(List<ComputeJobResult> results) {
            return F.first(results).getData();
        }
    }
}<|MERGE_RESOLUTION|>--- conflicted
+++ resolved
@@ -67,13 +67,8 @@
      * @throws Exception If failed.
      */
     public void testWithName() throws Exception {
-<<<<<<< HEAD
-        Callable<String> f = new IgniteCallable<String>() {
-            @TaskSessionResource
-=======
         IgniteCallable<String> f = new IgniteCallable<String>() {
             @IgniteTaskSessionResource
->>>>>>> e4365c33
             private ComputeTaskSession ses;
 
             @Override public String call() {
