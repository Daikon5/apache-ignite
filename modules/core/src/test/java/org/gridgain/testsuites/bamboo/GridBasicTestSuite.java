/* @java.file.header */

/*  _________        _____ __________________        _____
 *  __  ____/___________(_)______  /__  ____/______ ____(_)_______
 *  _  / __  __  ___/__  / _  __  / _  / __  _  __ `/__  / __  __ \
 *  / /_/ /  _  /    _  /  / /_/ /  / /_/ /  / /_/ / _  /  _  / / /
 *  \____/   /_/     /_/   \_,__/   \____/   \__,_/  /_/   /_/ /_/
 */

package org.gridgain.testsuites.bamboo;

import junit.framework.*;
import org.gridgain.grid.*;
import org.gridgain.grid.kernal.*;
import org.gridgain.grid.kernal.processors.affinity.*;
import org.gridgain.grid.kernal.processors.closure.*;
import org.gridgain.grid.kernal.processors.continuous.*;
import org.gridgain.grid.spi.*;
import org.gridgain.grid.util.typedef.internal.*;
import org.gridgain.testsuites.*;

/**
 * Basic test suite.
 */
public class GridBasicTestSuite extends TestSuite {
    /**
     * @return Test suite.
     * @throws Exception Thrown in case of the failure.
     */
    public static TestSuite suite() throws Exception {
        TestSuite suite = new TestSuite("Gridgain Basic Test Suite");

        suite.addTest(GridLangSelfTestSuite.suite());
        suite.addTest(GridLoggingSelfTestSuite.suite());
        suite.addTest(GridUtilSelfTestSuite.suite());
        suite.addTest(GridMarshallerSelfTestSuite.suite());
        suite.addTest(GridKernalSelfTestSuite.suite());
<<<<<<< HEAD

        // TODO: GG-8331
        //suite.addTest(GridToolsSelfTestSuite.suite());
=======
>>>>>>> cfb4f35b
        suite.addTest(GridLoadersSelfTestSuite.suite());
        suite.addTest(GridRichSelfTestSuite.suite());
        suite.addTest(GridExternalizableSelfTestSuite.suite());
        suite.addTest(GridP2PSelfTestSuite.suite());

        if (U.isLinux() || U.isMacOs())
            suite.addTest(GridIpcSharedMemorySelfTestSuite.suite());

        suite.addTestSuite(GridTopologyBuildVersionSelfTest.class);
        suite.addTestSuite(GridReleaseTypeSelfTest.class);
        suite.addTestSuite(GridAffinityProcessorConsistentHashSelfTest.class);
        suite.addTestSuite(GridAffinityProcessorRendezvousSelfTest.class);
        suite.addTestSuite(GridClosureProcessorSelfTest.class);
        suite.addTestSuite(GridStartStopSelfTest.class);
        suite.addTestSuite(GridProjectionForCachesSelfTest.class);
        suite.addTestSuite(GridSpiLocalHostInjectionTest.class);
        suite.addTestSuite(GridLifecycleBeanSelfTest.class);
        suite.addTestSuite(GridStopWithCancelSelfTest.class);
        suite.addTestSuite(GridReduceSelfTest.class);
        suite.addTestSuite(GridEventConsumeSelfTest.class);
        suite.addTestSuite(GridExceptionHelpLinksSelfTest.class);
        suite.addTestSuite(GridSuppressedExceptionSelfTest.class);
        suite.addTestSuite(GridLifecycleAwareSelfTest.class);
        suite.addTestSuite(GridMessageListenSelfTest.class);

        // Streamer.
        suite.addTest(GridStreamerSelfTestSuite.suite());

        return suite;
    }
}<|MERGE_RESOLUTION|>--- conflicted
+++ resolved
@@ -35,12 +35,6 @@
         suite.addTest(GridUtilSelfTestSuite.suite());
         suite.addTest(GridMarshallerSelfTestSuite.suite());
         suite.addTest(GridKernalSelfTestSuite.suite());
-<<<<<<< HEAD
-
-        // TODO: GG-8331
-        //suite.addTest(GridToolsSelfTestSuite.suite());
-=======
->>>>>>> cfb4f35b
         suite.addTest(GridLoadersSelfTestSuite.suite());
         suite.addTest(GridRichSelfTestSuite.suite());
         suite.addTest(GridExternalizableSelfTestSuite.suite());
