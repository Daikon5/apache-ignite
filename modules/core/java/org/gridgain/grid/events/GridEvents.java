/* @java.file.header */

/*  _________        _____ __________________        _____
 *  __  ____/___________(_)______  /__  ____/______ ____(_)_______
 *  _  / __  __  ___/__  / _  __  / _  / __  _  __ `/__  / __  __ \
 *  / /_/ /  _  /    _  /  / /_/ /  / /_/ /  / /_/ / _  /  _  / / /
 *  \____/   /_/     /_/   \_,__/   \____/   \__,_/  /_/   /_/ /_/
 */

package org.gridgain.grid.events;

import org.gridgain.grid.*;
import org.gridgain.grid.lang.*;
import org.jetbrains.annotations.*;

import java.util.*;

/**
 * Provides functionality for local and remote event notifications on nodes defined by {@link #projection()}.
 * There are {@code 2} ways to subscribe to event listening, {@code local} and {@code remote}. Instance
 * of {@code GridMessaging} is obtained from grid projection as follows:
 * <pre name="code" class="java">
 * GridEvents evts = GridGain.grid().events();
 * </pre> * <p>
 * Local subscription, defined by {@link #localListen(GridPredicate, int...)} method, will add
 * a listener for specified events on local node only. This listener will be notified whenever any
 * of subscribed events happen on local node regardless of whether local node belongs to underlying
 * grid projection or not.
 * <p>
 * Remote subscription, defined by {@link #remoteListen(GridBiPredicate, GridPredicate, int...)}, will add an
 * event listener for specified events on all nodes in the projection (possibly including local node if
 * it belongs to the projection as well). All projection nodes will then be notified of the subscribed events.
 * If the events pass the remote event filter, the events will be sent to local node for local listener notification.
 * <p>
 * Note that by default, all events in GridGain are disabled for performance reasons. You must only enable
 * events that you need within your logic. You can enable/disable events either by calling {@link #enableLocal(int...)}
 * or {@link #disableLocal(int...)} methods, or from XML configuration.
 * For example, you can enable all cache events as follows:
 * <pre name="code" class="xml">
 * &lt;property name="includeEventTypes"&gt;
 *     &lt;util:constant static-field="org.gridgain.grid.events.GridEventType.EVTS_CACHE"/&gt;
 * &lt;/property&gt;
 * </pre>
 */
public interface GridEvents {
    /**
     * Gets grid projection to which this {@code GridMessaging} instance belongs.
     *
     * @return Grid projection to which this {@code GridMessaging} instance belongs.
     */
    public GridProjection projection();

    /**
     * Asynchronously queries nodes in this projection for events using passed in predicate filter for event
     * selection.
     *
     * @param p Predicate filter used to query events on remote nodes.
<<<<<<< HEAD
     * @param types Event types to be queried.
=======
>>>>>>> f37cf278
     * @param timeout Maximum time to wait for result, {@code 0} to wait forever.
     * @param types Event types to be queried.
     * @return Collection of grid events returned from specified nodes.
     */
    public <T extends GridEvent> GridFuture<List<T>> remoteQuery(GridPredicate<T> p, long timeout,
        @Nullable int... types);

    /**
     * Adds event listener for specified events to all nodes in the projection (possibly including
     * local node if it belongs to the projection as well). This means that all events occurring on
     * any node within this grid projection that pass remove filter will be sent to local node for
     * local listener notification.
     * <p>
     * The listener can be unsubscribed automatically if local node stops, if {@code locLsnr} callback
     * returns {@code false} or if {@link #stopRemoteListen(UUID)} is called.
     *
     * @param locLsnr Listener callback that is called on local node. If {@code null}, this events will be handled
     *      on remote nodes by passed in {@code rmtFilter}.
     * @param rmtFilter Filter callback that is called on remote node. Only events that pass the remote filter
     *      will be sent to local node. If {@code null}, all events of specified types will
     *      be sent to local node. This remote filter can be used to pre-handle events remotely,
     *      before they are passed in to local callback. It will be auto-unsubsribed on the node
     *      where event occurred in case if it returns {@code false}.
     * @param types Types of events to listen for. If not provided, all events that pass the
     *      provided remote filter will be sent to local node.
     * @param <T> Type of the event.
     * @return Future that finishes when all listeners are registered. It returns {@code operation ID}
     *      that can be passed to {@link #stopRemoteListen(UUID)} method to stop listening.
     */
    public <T extends GridEvent> GridFuture<UUID> remoteListen(@Nullable GridBiPredicate<UUID, T> locLsnr,
        @Nullable GridPredicate<T> rmtFilter, @Nullable int... types);

    /**
     * Adds event listener for specified events to all nodes in the projection (possibly including
     * local node if it belongs to the projection as well). This means that all events occurring on
     * any node within this grid projection that pass remove filter will be sent to local node for
     * local listener notification.
     *
     * @param bufSize Remote events buffer size. Events from remote nodes won't be sent until buffer
     *      is full or time interval is exceeded.
     * @param interval Maximum time interval after which events from remote node will be sent. Events
     *      from remote nodes won't be sent until buffer is full or time interval is exceeded.
     * @param autoUnsubscribe Flag indicating that event listeners on remote nodes should be
     *      automatically unregistered if master node (node that initiated event listening) leaves
     *      topology. If this flag is {@code false}, listeners will be unregistered only when
     *      {@link #stopRemoteListen(UUID)} method is called, or the {@code 'callback (locLsnr)'}
     *      passed in returns {@code false}.
     * @param locLsnr Callback that is called on local node. If this predicate returns {@code true},
     *      the implementation will continue listening to events. Otherwise, events
     *      listening will be stopped and listeners will be unregistered on all nodes
     *      in the projection. If {@code null}, this events will be handled on remote nodes by
     *      passed in {@code rmtFilter} until local node stops (if {@code 'autoUnsubscribe'} is {@code true})
     *      or until {@link #stopRemoteListen(UUID)} is called.
     * @param rmtFilter Filter callback that is called on remote node. Only events that pass the remote filter
     *      will be sent to local node. If {@code null}, all events of specified types will
     *      be sent to local node. This remote filter can be used to pre-handle events remotely,
     *      before they are passed in to local callback. It will be auto-unsubsribed on the node
     *      where event occurred in case if it returns {@code false}.
     * @param types Types of events to listen for. If not provided, all events that pass the
     *      provided remote filter will be sent to local node.
     * @param <T> Type of the event.
     * @return Future that finishes when all listeners are registered. It returns {@code operation ID}
     *      that can be passed to {@link #stopRemoteListen(UUID)} method to stop listening.
     * @see #stopRemoteListen(UUID)
     */
    public <T extends GridEvent> GridFuture<UUID> remoteListen(int bufSize, long interval,
        boolean autoUnsubscribe, @Nullable GridBiPredicate<UUID, T> locLsnr, @Nullable GridPredicate<T> rmtFilter,
        @Nullable int... types);

    /**
     * Stops listening to remote events. This will unregister all listeners identified with provided
     * operation ID on all nodes defined by {@link #projection()}.
     *
     * @param opId Operation ID that was returned from
     *      {@link #remoteListen(GridBiPredicate, GridPredicate, int...)} method.
     * @return Future that finishes when all listeners are unregistered.
     * @see #remoteListen(GridBiPredicate, GridPredicate, int...)
     */
    public GridFuture<?> stopRemoteListen(UUID opId);

    /**
     * Gets event future that allows for asynchronous waiting for the specified events.
     * This method returns a future which by calling one of its {@code get} methods will block
     * and wait for the specified event (either indefinitely or with provided timeout).
     *
     * @param filter Optional filtering predicate. Only if predicates evaluates to {@code true} will the event
     *      end the wait.
     * @param types Types of the events to wait for. If not provided, all events will be passed to the filter.
     * @return Grid event future.
     */
    public <T extends GridEvent> GridFuture<T> waitForLocal(@Nullable GridPredicate<T> filter, @Nullable int... types);

    /**
     * Queries local node for events using passed-in predicate filter for event selection.
     *
     * @param p Predicate to filter events. All predicates must be satisfied for the
     *      event to be returned.
     * @param types Event types to be queried.
     * @return Collection of grid events found on local node.
     */
    public <T extends GridEvent> Collection<T> localQuery(GridPredicate<T> p, @Nullable int... types);

    /**
     * Records customer user generated event. All registered local listeners will be notified.
     * <p>
     * NOTE: all types in range <b>from 1 to 1000 are reserved</b> for
     * internal GridGain events and should not be used by user-defined events.
     * Attempt to record internal event with this method will cause {@code IllegalArgumentException}
     * to be thrown.
     *
     * @param evt Locally generated event.
     * @throws IllegalArgumentException If event type is within GridGain reserved range between {@code 1} and
     *      {@code 1000}.
     */
    public void recordLocal(GridEvent evt);

    /**
     * Adds an event listener for local events. Note that listener will be added regardless of whether
     * local node is in this projection or not.
     *
     * @param lsnr Predicate that is called on each received event. If predicate returns {@code false},
     *      it will be unregistered and will stop receiving events.
     * @param types Event types for which this listener will be notified.
     * @throws IllegalArgumentException Thrown in case when passed in array of event types is empty.
     */
    public void localListen(GridPredicate<? extends GridEvent> lsnr, int... types);

    /**
     * Removes local event listener.
     *
     * @param lsnr Local event listener to remove.
     * @param types Types of events for which to remove listener. If not specified,
     *      then listener will be removed for all types it was registered for.
     * @return {@code true} if listener was removed, {@code false} otherwise.
     */
    public boolean stopLocalListen(GridPredicate<? extends GridEvent> lsnr, @Nullable int... types);

    /**
     * Enables provided events. Allows to start recording events that
     * were disabled before. Note that specified events will be enabled
     * regardless of whether local node is in this projection or not.
     *
     * @param types Events to enable.
     */
    public void enableLocal(int... types);

    /**
     * Disables provided events. Allows to stop recording events that
     * were enabled before. Note that specified events will be disabled
     * regardless of whether local node is in this projection or not.
     *
     * @param types Events to disable.
     */
    public void disableLocal(int... types);
}<|MERGE_RESOLUTION|>--- conflicted
+++ resolved
@@ -55,10 +55,6 @@
      * selection.
      *
      * @param p Predicate filter used to query events on remote nodes.
-<<<<<<< HEAD
-     * @param types Event types to be queried.
-=======
->>>>>>> f37cf278
      * @param timeout Maximum time to wait for result, {@code 0} to wait forever.
      * @param types Event types to be queried.
      * @return Collection of grid events returned from specified nodes.
