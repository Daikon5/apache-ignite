--- conflicted
+++ resolved
@@ -409,38 +409,14 @@
         if (cmdNative != null) {
             assert cmdH2 == null;
 
-<<<<<<< HEAD
             if (isCommandSupported(cmdNative)) {
                 FieldsQueryCursor<List<?>> resNative = runNativeCommand(sql, cmdNative, params, cliCtx, qryId);
-=======
-            if (isDdl(cmdNative))
-                runCommandNativeDdl(sql, cmdNative);
-            else if (cmdNative instanceof SqlBulkLoadCommand) {
-                res = processBulkLoadCommand((SqlBulkLoadCommand)cmdNative, qryId);
->>>>>>> 914c5dd1
 
                 if (resNative != null) {
                     res = resNative;
                     unregister = true;
                 }
             }
-<<<<<<< HEAD
-=======
-            else if (cmdNative instanceof SqlSetStreamingCommand)
-                processSetStreamingCommand((SqlSetStreamingCommand)cmdNative, cliCtx);
-            else if (cmdNative instanceof SqlKillQueryCommand)
-                processKillQueryCommand((SqlKillQueryCommand)cmdNative);
-            else if (cmdNative instanceof SqlKillComputeTaskCommand)
-                processKillComputeTaskCommand((SqlKillComputeTaskCommand)cmdNative);
-            else if (cmdNative instanceof SqlKillTransactionCommand)
-                processKillTxCommand((SqlKillTransactionCommand)cmdNative);
-            else if (cmdNative instanceof SqlKillServiceCommand)
-                processKillServiceTaskCommand((SqlKillServiceCommand)cmdNative);
-            else if (cmdNative instanceof SqlKillScanQueryCommand)
-                processKillScanQueryCommand((SqlKillScanQueryCommand)cmdNative);
-            else if (cmdNative instanceof SqlKillContinuousQueryCommand)
-                processKillContinuousQueryCommand((SqlKillContinuousQueryCommand)cmdNative);
->>>>>>> 914c5dd1
             else
                 throw new UnsupportedOperationException("Unsupported command: " + cmdNative);
         }
@@ -469,11 +445,11 @@
             return runCommand(cmdNative);
 
         if (cmdNative instanceof SqlBulkLoadCommand)
-            return processBulkLoadCommand((SqlBulkLoadCommand) cmdNative, qryId);
+            return processBulkLoadCommand((SqlBulkLoadCommand)cmdNative, qryId);
         else if (cmdNative instanceof SqlSetStreamingCommand)
             processSetStreamingCommand((SqlSetStreamingCommand)cmdNative, cliCtx);
         else if (cmdNative instanceof SqlKillQueryCommand)
-            processKillQueryCommand((SqlKillQueryCommand) cmdNative);
+            processKillQueryCommand((SqlKillQueryCommand)cmdNative);
         else
             processTxCommand(cmdNative, params);
 
