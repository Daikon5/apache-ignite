--- conflicted
+++ resolved
@@ -35,11 +35,7 @@
     </properties>
 
     <artifactId>ignite-schema-import-demo</artifactId>
-<<<<<<< HEAD
-    <version>1.6.1.b1-SNAPSHOT</version>
-=======
     <version>2.0.0-SNAPSHOT</version>
->>>>>>> 08606bd4
 
     <dependencies>
         <dependency>
